--- conflicted
+++ resolved
@@ -196,12 +196,6 @@
 
     Returns: Callable: The wrapped gRPC callable.
     """
-<<<<<<< HEAD
-    if isinstance(callable_, _STREAM_WRAP_CLASSES):
-        return _wrap_stream_errors(callable_)
-    else:
-        return _wrap_unary_errors(callable_)
-=======
     grpc_helpers._patch_callable_name(callable_)
     if isinstance(callable_, aio.UnaryUnaryMultiCallable):
         return _wrap_unary_errors(callable_)
@@ -213,7 +207,6 @@
         return _wrap_stream_errors(callable_, _WrappedStreamStreamCall)
     else:
         raise TypeError("Unexpected type of callable: {}".format(type(callable_)))
->>>>>>> d96eb5cd
 
 
 def create_channel(
