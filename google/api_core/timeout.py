--- conflicted
+++ resolved
@@ -67,8 +67,6 @@
 _DEFAULT_DEADLINE = None
 
 
-<<<<<<< HEAD
-=======
 class TimeToDeadlineTimeout(object):
     """A decorator that decreases timeout set for an RPC based on how much time
     has left till its deadline. The deadline is calculated as
@@ -127,7 +125,6 @@
         return "<TimeToDeadlineTimeout timeout={:.1f}>".format(self._timeout)
 
 
->>>>>>> ce77381e
 class ConstantTimeout(object):
     """A decorator that adds a constant timeout argument.
 
