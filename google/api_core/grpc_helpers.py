# Copyright 2017 Google LLC
#
# Licensed under the Apache License, Version 2.0 (the "License");
# you may not use this file except in compliance with the License.
# You may obtain a copy of the License at
#
#     http://www.apache.org/licenses/LICENSE-2.0
#
# Unless required by applicable law or agreed to in writing, software
# distributed under the License is distributed on an "AS IS" BASIS,
# WITHOUT WARRANTIES OR CONDITIONS OF ANY KIND, either express or implied.
# See the License for the specific language governing permissions and
# limitations under the License.

"""Helpers for :mod:`grpc`."""

import collections
import functools
import warnings

import grpc

from google.api_core import exceptions
import google.auth
import google.auth.credentials
import google.auth.transport.grpc
import google.auth.transport.requests
import google.protobuf

PROTOBUF_VERSION = google.protobuf.__version__

<<<<<<< HEAD
    warnings.warn(
        """Support for grpcio-gcp is deprecated. This feature will be
        removed from `google-api-core` after January 1, 2024. If you need to
        continue to use this feature, please pin to a specific version of
        `google-api-core`.""",
        DeprecationWarning,
    )
    HAS_GRPC_GCP = True
except ImportError:
=======
# The grpcio-gcp package only has support for protobuf < 4
if PROTOBUF_VERSION[0:2] == "3.":  # pragma: NO COVER
    try:
        import grpc_gcp

        warnings.warn(
            """Support for grpcio-gcp is deprecated. This feature will be
            removed from `google-api-core` after January 1, 2024. If you need to
            continue to use this feature, please pin to a specific version of
            `google-api-core`.""",
            DeprecationWarning,
        )
        HAS_GRPC_GCP = True
    except ImportError:
        HAS_GRPC_GCP = False
else:
>>>>>>> ce77381e
    HAS_GRPC_GCP = False


# The list of gRPC Callable interfaces that return iterators.
_STREAM_WRAP_CLASSES = (grpc.UnaryStreamMultiCallable, grpc.StreamStreamMultiCallable)


def _patch_callable_name(callable_):
    """Fix-up gRPC callable attributes.

    gRPC callable lack the ``__name__`` attribute which causes
    :func:`functools.wraps` to error. This adds the attribute if needed.
    """
    if not hasattr(callable_, "__name__"):
        callable_.__name__ = callable_.__class__.__name__


def _wrap_unary_errors(callable_):
    """Map errors for Unary-Unary and Stream-Unary gRPC callables."""
    _patch_callable_name(callable_)

    @functools.wraps(callable_)
    def error_remapped_callable(*args, **kwargs):
        try:
            return callable_(*args, **kwargs)
        except grpc.RpcError as exc:
            raise exceptions.from_grpc_error(exc) from exc

    return error_remapped_callable


class _StreamingResponseIterator(grpc.Call):
    def __init__(self, wrapped, prefetch_first_result=True):
        self._wrapped = wrapped

        # This iterator is used in a retry context, and returned outside after init.
        # gRPC will not throw an exception until the stream is consumed, so we need
        # to retrieve the first result, in order to fail, in order to trigger a retry.
        try:
            if prefetch_first_result:
                self._stored_first_result = next(self._wrapped)
        except TypeError:
            # It is possible the wrapped method isn't an iterable (a grpc.Call
            # for instance). If this happens don't store the first result.
            pass
        except StopIteration:
            # ignore stop iteration at this time. This should be handled outside of retry.
            pass

    def __iter__(self):
        """This iterator is also an iterable that returns itself."""
        return self

    def __next__(self):
        """Get the next response from the stream.

        Returns:
            protobuf.Message: A single response from the stream.
        """
        try:
            if hasattr(self, "_stored_first_result"):
                result = self._stored_first_result
                del self._stored_first_result
                return result
            return next(self._wrapped)
        except grpc.RpcError as exc:
            # If the stream has already returned data, we cannot recover here.
            raise exceptions.from_grpc_error(exc) from exc

    # grpc.Call & grpc.RpcContext interface

    def add_callback(self, callback):
        return self._wrapped.add_callback(callback)

    def cancel(self):
        return self._wrapped.cancel()

    def code(self):
        return self._wrapped.code()

    def details(self):
        return self._wrapped.details()

    def initial_metadata(self):
        return self._wrapped.initial_metadata()

    def is_active(self):
        return self._wrapped.is_active()

    def time_remaining(self):
        return self._wrapped.time_remaining()

    def trailing_metadata(self):
        return self._wrapped.trailing_metadata()


def _wrap_stream_errors(callable_):
    """Wrap errors for Unary-Stream and Stream-Stream gRPC callables.

    The callables that return iterators require a bit more logic to re-map
    errors when iterating. This wraps both the initial invocation and the
    iterator of the return value to re-map errors.
    """
    _patch_callable_name(callable_)

    @functools.wraps(callable_)
    def error_remapped_callable(*args, **kwargs):
        try:
            result = callable_(*args, **kwargs)
            # Auto-fetching the first result causes PubSub client's streaming pull
            # to hang when re-opening the stream, thus we need examine the hacky
            # hidden flag to see if pre-fetching is disabled.
            # https://github.com/googleapis/python-pubsub/issues/93#issuecomment-630762257
            prefetch_first = getattr(callable_, "_prefetch_first_result_", True)
            return _StreamingResponseIterator(
                result, prefetch_first_result=prefetch_first
            )
        except grpc.RpcError as exc:
            raise exceptions.from_grpc_error(exc) from exc

    return error_remapped_callable


def wrap_errors(callable_):
    """Wrap a gRPC callable and map :class:`grpc.RpcErrors` to friendly error
    classes.

    Errors raised by the gRPC callable are mapped to the appropriate
    :class:`google.api_core.exceptions.GoogleAPICallError` subclasses.
    The original `grpc.RpcError` (which is usually also a `grpc.Call`) is
    available from the ``response`` property on the mapped exception. This
    is useful for extracting metadata from the original error.

    Args:
        callable_ (Callable): A gRPC callable.

    Returns:
        Callable: The wrapped gRPC callable.
    """
    if isinstance(callable_, _STREAM_WRAP_CLASSES):
        return _wrap_stream_errors(callable_)
    else:
        return _wrap_unary_errors(callable_)


def _create_composite_credentials(
    credentials=None,
    credentials_file=None,
    default_scopes=None,
    scopes=None,
    ssl_credentials=None,
    quota_project_id=None,
    default_host=None,
):
    """Create the composite credentials for secure channels.

    Args:
        credentials (google.auth.credentials.Credentials): The credentials. If
            not specified, then this function will attempt to ascertain the
            credentials from the environment using :func:`google.auth.default`.
        credentials_file (str): A file with credentials that can be loaded with
            :func:`google.auth.load_credentials_from_file`. This argument is
            mutually exclusive with credentials.
        default_scopes (Sequence[str]): A optional list of scopes needed for this
            service. These are only used when credentials are not specified and
            are passed to :func:`google.auth.default`.
        scopes (Sequence[str]): A optional list of scopes needed for this
            service. These are only used when credentials are not specified and
            are passed to :func:`google.auth.default`.
        ssl_credentials (grpc.ChannelCredentials): Optional SSL channel
            credentials. This can be used to specify different certificates.
        quota_project_id (str): An optional project to use for billing and quota.
        default_host (str): The default endpoint. e.g., "pubsub.googleapis.com".

    Returns:
        grpc.ChannelCredentials: The composed channel credentials object.

    Raises:
        google.api_core.DuplicateCredentialArgs: If both a credentials object and credentials_file are passed.
    """
    if credentials and credentials_file:
        raise exceptions.DuplicateCredentialArgs(
            "'credentials' and 'credentials_file' are mutually exclusive."
        )

    if credentials_file:
        credentials, _ = google.auth.load_credentials_from_file(
            credentials_file, scopes=scopes, default_scopes=default_scopes
        )
    elif credentials:
        credentials = google.auth.credentials.with_scopes_if_required(
            credentials, scopes=scopes, default_scopes=default_scopes
        )
    else:
        credentials, _ = google.auth.default(
            scopes=scopes, default_scopes=default_scopes
        )

    if quota_project_id and isinstance(
        credentials, google.auth.credentials.CredentialsWithQuotaProject
    ):
        credentials = credentials.with_quota_project(quota_project_id)

    request = google.auth.transport.requests.Request()

    # Create the metadata plugin for inserting the authorization header.
    metadata_plugin = google.auth.transport.grpc.AuthMetadataPlugin(
        credentials,
        request,
        default_host=default_host,
    )

    # Create a set of grpc.CallCredentials using the metadata plugin.
    google_auth_credentials = grpc.metadata_call_credentials(metadata_plugin)

    if ssl_credentials is None:
        ssl_credentials = grpc.ssl_channel_credentials()

    # Combine the ssl credentials and the authorization credentials.
    return grpc.composite_channel_credentials(ssl_credentials, google_auth_credentials)


def create_channel(
    target,
    credentials=None,
    scopes=None,
    ssl_credentials=None,
    credentials_file=None,
    quota_project_id=None,
    default_scopes=None,
    default_host=None,
    **kwargs
):
    """Create a secure channel with credentials.

    Args:
        target (str): The target service address in the format 'hostname:port'.
        credentials (google.auth.credentials.Credentials): The credentials. If
            not specified, then this function will attempt to ascertain the
            credentials from the environment using :func:`google.auth.default`.
        scopes (Sequence[str]): A optional list of scopes needed for this
            service. These are only used when credentials are not specified and
            are passed to :func:`google.auth.default`.
        ssl_credentials (grpc.ChannelCredentials): Optional SSL channel
            credentials. This can be used to specify different certificates.
        credentials_file (str): A file with credentials that can be loaded with
            :func:`google.auth.load_credentials_from_file`. This argument is
            mutually exclusive with credentials.
        quota_project_id (str): An optional project to use for billing and quota.
        default_scopes (Sequence[str]): Default scopes passed by a Google client
            library. Use 'scopes' for user-defined scopes.
        default_host (str): The default endpoint. e.g., "pubsub.googleapis.com".
        kwargs: Additional key-word args passed to
            :func:`grpc_gcp.secure_channel` or :func:`grpc.secure_channel`.
            Note: `grpc_gcp` is only supported in environments with protobuf < 4.0.0.

    Returns:
        grpc.Channel: The created channel.

    Raises:
        google.api_core.DuplicateCredentialArgs: If both a credentials object and credentials_file are passed.
    """

    composite_credentials = _create_composite_credentials(
        credentials=credentials,
        credentials_file=credentials_file,
        default_scopes=default_scopes,
        scopes=scopes,
        ssl_credentials=ssl_credentials,
        quota_project_id=quota_project_id,
        default_host=default_host,
    )

<<<<<<< HEAD
    if HAS_GRPC_GCP:
=======
    if HAS_GRPC_GCP:  # pragma: NO COVER
>>>>>>> ce77381e
        return grpc_gcp.secure_channel(target, composite_credentials, **kwargs)
    return grpc.secure_channel(target, composite_credentials, **kwargs)


_MethodCall = collections.namedtuple(
    "_MethodCall", ("request", "timeout", "metadata", "credentials")
)

_ChannelRequest = collections.namedtuple("_ChannelRequest", ("method", "request"))


class _CallableStub(object):
    """Stub for the grpc.*MultiCallable interfaces."""

    def __init__(self, method, channel):
        self._method = method
        self._channel = channel
        self.response = None
        """Union[protobuf.Message, Callable[protobuf.Message], exception]:
        The response to give when invoking this callable. If this is a
        callable, it will be invoked with the request protobuf. If it's an
        exception, the exception will be raised when this is invoked.
        """
        self.responses = None
        """Iterator[
            Union[protobuf.Message, Callable[protobuf.Message], exception]]:
        An iterator of responses. If specified, self.response will be populated
        on each invocation by calling ``next(self.responses)``."""
        self.requests = []
        """List[protobuf.Message]: All requests sent to this callable."""
        self.calls = []
        """List[Tuple]: All invocations of this callable. Each tuple is the
        request, timeout, metadata, and credentials."""

    def __call__(self, request, timeout=None, metadata=None, credentials=None):
        self._channel.requests.append(_ChannelRequest(self._method, request))
        self.calls.append(_MethodCall(request, timeout, metadata, credentials))
        self.requests.append(request)

        response = self.response
        if self.responses is not None:
            if response is None:
                response = next(self.responses)
            else:
                raise ValueError(
                    "{method}.response and {method}.responses are mutually "
                    "exclusive.".format(method=self._method)
                )

        if callable(response):
            return response(request)

        if isinstance(response, Exception):
            raise response

        if response is not None:
            return response

        raise ValueError('Method stub for "{}" has no response.'.format(self._method))


def _simplify_method_name(method):
    """Simplifies a gRPC method name.

    When gRPC invokes the channel to create a callable, it gives a full
    method name like "/google.pubsub.v1.Publisher/CreateTopic". This
    returns just the name of the method, in this case "CreateTopic".

    Args:
        method (str): The name of the method.

    Returns:
        str: The simplified name of the method.
    """
    return method.rsplit("/", 1).pop()


class ChannelStub(grpc.Channel):
    """A testing stub for the grpc.Channel interface.

    This can be used to test any client that eventually uses a gRPC channel
    to communicate. By passing in a channel stub, you can configure which
    responses are returned and track which requests are made.

    For example:

    .. code-block:: python

        channel_stub = grpc_helpers.ChannelStub()
        client = FooClient(channel=channel_stub)

        channel_stub.GetFoo.response = foo_pb2.Foo(name='bar')

        foo = client.get_foo(labels=['baz'])

        assert foo.name == 'bar'
        assert channel_stub.GetFoo.requests[0].labels = ['baz']

    Each method on the stub can be accessed and configured on the channel.
    Here's some examples of various configurations:

    .. code-block:: python

        # Return a basic response:

        channel_stub.GetFoo.response = foo_pb2.Foo(name='bar')
        assert client.get_foo().name == 'bar'

        # Raise an exception:
        channel_stub.GetFoo.response = NotFound('...')

        with pytest.raises(NotFound):
            client.get_foo()

        # Use a sequence of responses:
        channel_stub.GetFoo.responses = iter([
            foo_pb2.Foo(name='bar'),
            foo_pb2.Foo(name='baz'),
        ])

        assert client.get_foo().name == 'bar'
        assert client.get_foo().name == 'baz'

        # Use a callable

        def on_get_foo(request):
            return foo_pb2.Foo(name='bar' + request.id)

        channel_stub.GetFoo.response = on_get_foo

        assert client.get_foo(id='123').name == 'bar123'
    """

    def __init__(self, responses=[]):
        self.requests = []
        """Sequence[Tuple[str, protobuf.Message]]: A list of all requests made
        on this channel in order. The tuple is of method name, request
        message."""
        self._method_stubs = {}

    def _stub_for_method(self, method):
        method = _simplify_method_name(method)
        self._method_stubs[method] = _CallableStub(method, self)
        return self._method_stubs[method]

    def __getattr__(self, key):
        try:
            return self._method_stubs[key]
        except KeyError:
            raise AttributeError

    def unary_unary(self, method, request_serializer=None, response_deserializer=None):
        """grpc.Channel.unary_unary implementation."""
        return self._stub_for_method(method)

    def unary_stream(self, method, request_serializer=None, response_deserializer=None):
        """grpc.Channel.unary_stream implementation."""
        return self._stub_for_method(method)

    def stream_unary(self, method, request_serializer=None, response_deserializer=None):
        """grpc.Channel.stream_unary implementation."""
        return self._stub_for_method(method)

    def stream_stream(
        self, method, request_serializer=None, response_deserializer=None
    ):
        """grpc.Channel.stream_stream implementation."""
        return self._stub_for_method(method)

    def subscribe(self, callback, try_to_connect=False):
        """grpc.Channel.subscribe implementation."""
        pass

    def unsubscribe(self, callback):
        """grpc.Channel.unsubscribe implementation."""
        pass

    def close(self):
        """grpc.Channel.close implementation."""
        pass<|MERGE_RESOLUTION|>--- conflicted
+++ resolved
@@ -25,11 +25,9 @@
 import google.auth.credentials
 import google.auth.transport.grpc
 import google.auth.transport.requests
-import google.protobuf
-
-PROTOBUF_VERSION = google.protobuf.__version__
-
-<<<<<<< HEAD
+
+try:
+    import grpc_gcp
     warnings.warn(
         """Support for grpcio-gcp is deprecated. This feature will be
         removed from `google-api-core` after January 1, 2024. If you need to
@@ -39,24 +37,6 @@
     )
     HAS_GRPC_GCP = True
 except ImportError:
-=======
-# The grpcio-gcp package only has support for protobuf < 4
-if PROTOBUF_VERSION[0:2] == "3.":  # pragma: NO COVER
-    try:
-        import grpc_gcp
-
-        warnings.warn(
-            """Support for grpcio-gcp is deprecated. This feature will be
-            removed from `google-api-core` after January 1, 2024. If you need to
-            continue to use this feature, please pin to a specific version of
-            `google-api-core`.""",
-            DeprecationWarning,
-        )
-        HAS_GRPC_GCP = True
-    except ImportError:
-        HAS_GRPC_GCP = False
-else:
->>>>>>> ce77381e
     HAS_GRPC_GCP = False
 
 
@@ -330,11 +310,7 @@
         default_host=default_host,
     )
 
-<<<<<<< HEAD
     if HAS_GRPC_GCP:
-=======
-    if HAS_GRPC_GCP:  # pragma: NO COVER
->>>>>>> ce77381e
         return grpc_gcp.secure_channel(target, composite_credentials, **kwargs)
     return grpc.secure_channel(target, composite_credentials, **kwargs)
 
