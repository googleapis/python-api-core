# Copyright 2017 Google LLC
#
# Licensed under the Apache License, Version 2.0 (the "License");
# you may not use this file except in compliance with the License.
# You may obtain a copy of the License at
#
#     http://www.apache.org/licenses/LICENSE-2.0
#
# Unless required by applicable law or agreed to in writing, software
# distributed under the License is distributed on an "AS IS" BASIS,
# WITHOUT WARRANTIES OR CONDITIONS OF ANY KIND, either express or implied.
# See the License for the specific language governing permissions and
# limitations under the License.

"""Helpers for :mod:`grpc`."""

import collections
import functools
import warnings

import grpc

from google.api_core import exceptions
import google.auth
import google.auth.credentials
import google.auth.transport.grpc
import google.auth.transport.requests
import google.protobuf

PROTOBUF_VERSION = google.protobuf.__version__

<<<<<<< HEAD
    warnings.warn(
        """Support for grpcio-gcp is deprecated. This feature will be
        removed from `google-api-core` after January 1, 2024. If you need to
        continue to use this feature, please pin to a specific version of
        `google-api-core`.""",
        DeprecationWarning,
    )
    HAS_GRPC_GCP = True
except ImportError:
=======
# The grpcio-gcp package only has support for protobuf < 4
if PROTOBUF_VERSION[0:2] == "3.":
    try:
        import grpc_gcp

        warnings.warn(
            """Support for grpcio-gcp is deprecated. This feature will be
            removed from `google-api-core` after January 1, 2024. If you need to
            continue to use this feature, please pin to a specific version of
            `google-api-core`.""",
            DeprecationWarning,
        )
        HAS_GRPC_GCP = True
    except ImportError:
        HAS_GRPC_GCP = False
else:
>>>>>>> 538df80e
    HAS_GRPC_GCP = False


# The list of gRPC Callable interfaces that return iterators.
_STREAM_WRAP_CLASSES = (grpc.UnaryStreamMultiCallable, grpc.StreamStreamMultiCallable)


def _patch_callable_name(callable_):
    """Fix-up gRPC callable attributes.

    gRPC callable lack the ``__name__`` attribute which causes
    :func:`functools.wraps` to error. This adds the attribute if needed.
    """
    if not hasattr(callable_, "__name__"):
        callable_.__name__ = callable_.__class__.__name__


def _wrap_unary_errors(callable_):
    """Map errors for Unary-Unary and Stream-Unary gRPC callables."""
    _patch_callable_name(callable_)

    @functools.wraps(callable_)
    def error_remapped_callable(*args, **kwargs):
        try:
            return callable_(*args, **kwargs)
        except grpc.RpcError as exc:
            raise exceptions.from_grpc_error(exc) from exc

    return error_remapped_callable


class _StreamingResponseIterator(grpc.Call):
    def __init__(self, wrapped, prefetch_first_result=True):
        self._wrapped = wrapped

        # This iterator is used in a retry context, and returned outside after init.
        # gRPC will not throw an exception until the stream is consumed, so we need
        # to retrieve the first result, in order to fail, in order to trigger a retry.
        try:
            if prefetch_first_result:
                self._stored_first_result = next(self._wrapped)
        except TypeError:
            # It is possible the wrapped method isn't an iterable (a grpc.Call
            # for instance). If this happens don't store the first result.
            pass
        except StopIteration:
            # ignore stop iteration at this time. This should be handled outside of retry.
            pass

    def __iter__(self):
        """This iterator is also an iterable that returns itself."""
        return self

    def __next__(self):
        """Get the next response from the stream.

        Returns:
            protobuf.Message: A single response from the stream.
        """
        try:
            if hasattr(self, "_stored_first_result"):
                result = self._stored_first_result
                del self._stored_first_result
                return result
            return next(self._wrapped)
        except grpc.RpcError as exc:
            # If the stream has already returned data, we cannot recover here.
            raise exceptions.from_grpc_error(exc) from exc

    # grpc.Call & grpc.RpcContext interface

    def add_callback(self, callback):
        return self._wrapped.add_callback(callback)

    def cancel(self):
        return self._wrapped.cancel()

    def code(self):
        return self._wrapped.code()

    def details(self):
        return self._wrapped.details()

    def initial_metadata(self):
        return self._wrapped.initial_metadata()

    def is_active(self):
        return self._wrapped.is_active()

    def time_remaining(self):
        return self._wrapped.time_remaining()

    def trailing_metadata(self):
        return self._wrapped.trailing_metadata()


def _wrap_stream_errors(callable_):
    """Wrap errors for Unary-Stream and Stream-Stream gRPC callables.

    The callables that return iterators require a bit more logic to re-map
    errors when iterating. This wraps both the initial invocation and the
    iterator of the return value to re-map errors.
    """
    _patch_callable_name(callable_)

    @functools.wraps(callable_)
    def error_remapped_callable(*args, **kwargs):
        try:
            result = callable_(*args, **kwargs)
            # Auto-fetching the first result causes PubSub client's streaming pull
            # to hang when re-opening the stream, thus we need examine the hacky
            # hidden flag to see if pre-fetching is disabled.
            # https://github.com/googleapis/python-pubsub/issues/93#issuecomment-630762257
            prefetch_first = getattr(callable_, "_prefetch_first_result_", True)
            return _StreamingResponseIterator(
                result, prefetch_first_result=prefetch_first
            )
        except grpc.RpcError as exc:
            raise exceptions.from_grpc_error(exc) from exc

    return error_remapped_callable


def wrap_errors(callable_):
    """Wrap a gRPC callable and map :class:`grpc.RpcErrors` to friendly error
    classes.

    Errors raised by the gRPC callable are mapped to the appropriate
    :class:`google.api_core.exceptions.GoogleAPICallError` subclasses.
    The original `grpc.RpcError` (which is usually also a `grpc.Call`) is
    available from the ``response`` property on the mapped exception. This
    is useful for extracting metadata from the original error.

    Args:
        callable_ (Callable): A gRPC callable.

    Returns:
        Callable: The wrapped gRPC callable.
    """
    if isinstance(callable_, _STREAM_WRAP_CLASSES):
        return _wrap_stream_errors(callable_)
    else:
        return _wrap_unary_errors(callable_)


def _create_composite_credentials(
    credentials=None,
    credentials_file=None,
    default_scopes=None,
    scopes=None,
    ssl_credentials=None,
    quota_project_id=None,
    default_host=None,
):
    """Create the composite credentials for secure channels.

    Args:
        credentials (google.auth.credentials.Credentials): The credentials. If
            not specified, then this function will attempt to ascertain the
            credentials from the environment using :func:`google.auth.default`.
        credentials_file (str): A file with credentials that can be loaded with
            :func:`google.auth.load_credentials_from_file`. This argument is
            mutually exclusive with credentials.
        default_scopes (Sequence[str]): A optional list of scopes needed for this
            service. These are only used when credentials are not specified and
            are passed to :func:`google.auth.default`.
        scopes (Sequence[str]): A optional list of scopes needed for this
            service. These are only used when credentials are not specified and
            are passed to :func:`google.auth.default`.
        ssl_credentials (grpc.ChannelCredentials): Optional SSL channel
            credentials. This can be used to specify different certificates.
        quota_project_id (str): An optional project to use for billing and quota.
        default_host (str): The default endpoint. e.g., "pubsub.googleapis.com".

    Returns:
        grpc.ChannelCredentials: The composed channel credentials object.

    Raises:
        google.api_core.DuplicateCredentialArgs: If both a credentials object and credentials_file are passed.
    """
    if credentials and credentials_file:
        raise exceptions.DuplicateCredentialArgs(
            "'credentials' and 'credentials_file' are mutually exclusive."
        )

    if credentials_file:
        credentials, _ = google.auth.load_credentials_from_file(
            credentials_file, scopes=scopes, default_scopes=default_scopes
        )
    elif credentials:
        credentials = google.auth.credentials.with_scopes_if_required(
            credentials, scopes=scopes, default_scopes=default_scopes
        )
    else:
        credentials, _ = google.auth.default(
            scopes=scopes, default_scopes=default_scopes
        )

    if quota_project_id and isinstance(
        credentials, google.auth.credentials.CredentialsWithQuotaProject
    ):
        credentials = credentials.with_quota_project(quota_project_id)

    request = google.auth.transport.requests.Request()

    # Create the metadata plugin for inserting the authorization header.
    metadata_plugin = google.auth.transport.grpc.AuthMetadataPlugin(
        credentials,
        request,
        default_host=default_host,
    )

    # Create a set of grpc.CallCredentials using the metadata plugin.
    google_auth_credentials = grpc.metadata_call_credentials(metadata_plugin)

    if ssl_credentials is None:
        ssl_credentials = grpc.ssl_channel_credentials()

    # Combine the ssl credentials and the authorization credentials.
    return grpc.composite_channel_credentials(ssl_credentials, google_auth_credentials)


def create_channel(
    target,
    credentials=None,
    scopes=None,
    ssl_credentials=None,
    credentials_file=None,
    quota_project_id=None,
    default_scopes=None,
    default_host=None,
    **kwargs
):
    """Create a secure channel with credentials.

    Args:
        target (str): The target service address in the format 'hostname:port'.
        credentials (google.auth.credentials.Credentials): The credentials. If
            not specified, then this function will attempt to ascertain the
            credentials from the environment using :func:`google.auth.default`.
        scopes (Sequence[str]): A optional list of scopes needed for this
            service. These are only used when credentials are not specified and
            are passed to :func:`google.auth.default`.
        ssl_credentials (grpc.ChannelCredentials): Optional SSL channel
            credentials. This can be used to specify different certificates.
        credentials_file (str): A file with credentials that can be loaded with
            :func:`google.auth.load_credentials_from_file`. This argument is
            mutually exclusive with credentials.
        quota_project_id (str): An optional project to use for billing and quota.
        default_scopes (Sequence[str]): Default scopes passed by a Google client
            library. Use 'scopes' for user-defined scopes.
        default_host (str): The default endpoint. e.g., "pubsub.googleapis.com".
        kwargs: Additional key-word args passed to
            :func:`grpc_gcp.secure_channel` or :func:`grpc.secure_channel`.
            Note: `grpc_gcp` is only supported in environments with protobuf < 4.0.0.

    Returns:
        grpc.Channel: The created channel.

    Raises:
        google.api_core.DuplicateCredentialArgs: If both a credentials object and credentials_file are passed.
    """

    composite_credentials = _create_composite_credentials(
        credentials=credentials,
        credentials_file=credentials_file,
        default_scopes=default_scopes,
        scopes=scopes,
        ssl_credentials=ssl_credentials,
        quota_project_id=quota_project_id,
        default_host=default_host,
    )

    if HAS_GRPC_GCP:
        return grpc_gcp.secure_channel(target, composite_credentials, **kwargs)
    return grpc.secure_channel(target, composite_credentials, **kwargs)


_MethodCall = collections.namedtuple(
    "_MethodCall", ("request", "timeout", "metadata", "credentials")
)

_ChannelRequest = collections.namedtuple("_ChannelRequest", ("method", "request"))


class _CallableStub(object):
    """Stub for the grpc.*MultiCallable interfaces."""

    def __init__(self, method, channel):
        self._method = method
        self._channel = channel
        self.response = None
        """Union[protobuf.Message, Callable[protobuf.Message], exception]:
        The response to give when invoking this callable. If this is a
        callable, it will be invoked with the request protobuf. If it's an
        exception, the exception will be raised when this is invoked.
        """
        self.responses = None
        """Iterator[
            Union[protobuf.Message, Callable[protobuf.Message], exception]]:
        An iterator of responses. If specified, self.response will be populated
        on each invocation by calling ``next(self.responses)``."""
        self.requests = []
        """List[protobuf.Message]: All requests sent to this callable."""
        self.calls = []
        """List[Tuple]: All invocations of this callable. Each tuple is the
        request, timeout, metadata, and credentials."""

    def __call__(self, request, timeout=None, metadata=None, credentials=None):
        self._channel.requests.append(_ChannelRequest(self._method, request))
        self.calls.append(_MethodCall(request, timeout, metadata, credentials))
        self.requests.append(request)

        response = self.response
        if self.responses is not None:
            if response is None:
                response = next(self.responses)
            else:
                raise ValueError(
                    "{method}.response and {method}.responses are mutually "
                    "exclusive.".format(method=self._method)
                )

        if callable(response):
            return response(request)

        if isinstance(response, Exception):
            raise response

        if response is not None:
            return response

        raise ValueError('Method stub for "{}" has no response.'.format(self._method))


def _simplify_method_name(method):
    """Simplifies a gRPC method name.

    When gRPC invokes the channel to create a callable, it gives a full
    method name like "/google.pubsub.v1.Publisher/CreateTopic". This
    returns just the name of the method, in this case "CreateTopic".

    Args:
        method (str): The name of the method.

    Returns:
        str: The simplified name of the method.
    """
    return method.rsplit("/", 1).pop()


class ChannelStub(grpc.Channel):
    """A testing stub for the grpc.Channel interface.

    This can be used to test any client that eventually uses a gRPC channel
    to communicate. By passing in a channel stub, you can configure which
    responses are returned and track which requests are made.

    For example:

    .. code-block:: python

        channel_stub = grpc_helpers.ChannelStub()
        client = FooClient(channel=channel_stub)

        channel_stub.GetFoo.response = foo_pb2.Foo(name='bar')

        foo = client.get_foo(labels=['baz'])

        assert foo.name == 'bar'
        assert channel_stub.GetFoo.requests[0].labels = ['baz']

    Each method on the stub can be accessed and configured on the channel.
    Here's some examples of various configurations:

    .. code-block:: python

        # Return a basic response:

        channel_stub.GetFoo.response = foo_pb2.Foo(name='bar')
        assert client.get_foo().name == 'bar'

        # Raise an exception:
        channel_stub.GetFoo.response = NotFound('...')

        with pytest.raises(NotFound):
            client.get_foo()

        # Use a sequence of responses:
        channel_stub.GetFoo.responses = iter([
            foo_pb2.Foo(name='bar'),
            foo_pb2.Foo(name='baz'),
        ])

        assert client.get_foo().name == 'bar'
        assert client.get_foo().name == 'baz'

        # Use a callable

        def on_get_foo(request):
            return foo_pb2.Foo(name='bar' + request.id)

        channel_stub.GetFoo.response = on_get_foo

        assert client.get_foo(id='123').name == 'bar123'
    """

    def __init__(self, responses=[]):
        self.requests = []
        """Sequence[Tuple[str, protobuf.Message]]: A list of all requests made
        on this channel in order. The tuple is of method name, request
        message."""
        self._method_stubs = {}

    def _stub_for_method(self, method):
        method = _simplify_method_name(method)
        self._method_stubs[method] = _CallableStub(method, self)
        return self._method_stubs[method]

    def __getattr__(self, key):
        try:
            return self._method_stubs[key]
        except KeyError:
            raise AttributeError

    def unary_unary(self, method, request_serializer=None, response_deserializer=None):
        """grpc.Channel.unary_unary implementation."""
        return self._stub_for_method(method)

    def unary_stream(self, method, request_serializer=None, response_deserializer=None):
        """grpc.Channel.unary_stream implementation."""
        return self._stub_for_method(method)

    def stream_unary(self, method, request_serializer=None, response_deserializer=None):
        """grpc.Channel.stream_unary implementation."""
        return self._stub_for_method(method)

    def stream_stream(
        self, method, request_serializer=None, response_deserializer=None
    ):
        """grpc.Channel.stream_stream implementation."""
        return self._stub_for_method(method)

    def subscribe(self, callback, try_to_connect=False):
        """grpc.Channel.subscribe implementation."""
        pass

    def unsubscribe(self, callback):
        """grpc.Channel.unsubscribe implementation."""
        pass

    def close(self):
        """grpc.Channel.close implementation."""
        pass<|MERGE_RESOLUTION|>--- conflicted
+++ resolved
@@ -29,17 +29,6 @@
 
 PROTOBUF_VERSION = google.protobuf.__version__
 
-<<<<<<< HEAD
-    warnings.warn(
-        """Support for grpcio-gcp is deprecated. This feature will be
-        removed from `google-api-core` after January 1, 2024. If you need to
-        continue to use this feature, please pin to a specific version of
-        `google-api-core`.""",
-        DeprecationWarning,
-    )
-    HAS_GRPC_GCP = True
-except ImportError:
-=======
 # The grpcio-gcp package only has support for protobuf < 4
 if PROTOBUF_VERSION[0:2] == "3.":
     try:
@@ -56,7 +45,6 @@
     except ImportError:
         HAS_GRPC_GCP = False
 else:
->>>>>>> 538df80e
     HAS_GRPC_GCP = False
 
 
