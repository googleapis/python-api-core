# Copyright 2020 Google LLC
#
# Licensed under the Apache License, Version 2.0 (the "License");
# you may not use this file except in compliance with the License.
# You may obtain a copy of the License at
#
#     http://www.apache.org/licenses/LICENSE-2.0
#
# Unless required by applicable law or agreed to in writing, software
# distributed under the License is distributed on an "AS IS" BASIS,
# WITHOUT WARRANTIES OR CONDITIONS OF ANY KIND, either express or implied.
# See the License for the specific language governing permissions and
# limitations under the License.

<<<<<<< HEAD
__version__ = "2.0.0-b1"
=======
__version__ = "1.31.0"
>>>>>>> fd3cbca7
<|MERGE_RESOLUTION|>--- conflicted
+++ resolved
@@ -12,8 +12,4 @@
 # See the License for the specific language governing permissions and
 # limitations under the License.
 
-<<<<<<< HEAD
 __version__ = "2.0.0-b1"
-=======
-__version__ = "1.31.0"
->>>>>>> fd3cbca7
