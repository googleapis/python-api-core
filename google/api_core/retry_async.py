# Copyright 2020 Google LLC
#
# Licensed under the Apache License, Version 2.0 (the "License");
# you may not use this file except in compliance with the License.
# You may obtain a copy of the License at
#
#     http://www.apache.org/licenses/LICENSE-2.0
#
# Unless required by applicable law or agreed to in writing, software
# distributed under the License is distributed on an "AS IS" BASIS,
# WITHOUT WARRANTIES OR CONDITIONS OF ANY KIND, either express or implied.
# See the License for the specific language governing permissions and
# limitations under the License.

"""Helpers for retrying coroutine functions with exponential back-off.

The :class:`AsyncRetry` decorator shares most functionality and behavior with
:class:`Retry`, but supports coroutine functions. Please refer to description
of :class:`Retry` for more details.

By default, this decorator will retry transient
API errors (see :func:`if_transient_error`). For example:

.. code-block:: python

    @retry_async.AsyncRetry()
    async def call_flaky_rpc():
        return await client.flaky_rpc()

    # Will retry flaky_rpc() if it raises transient API errors.
    result = await call_flaky_rpc()

You can pass a custom predicate to retry on different exceptions, such as
waiting for an eventually consistent item to be available:

.. code-block:: python

    @retry_async.AsyncRetry(predicate=retry_async.if_exception_type(exceptions.NotFound))
    async def check_if_exists():
        return await client.does_thing_exist()

    is_available = await check_if_exists()

Some client library methods apply retry automatically. These methods can accept
a ``retry`` parameter that allows you to configure the behavior:

.. code-block:: python

    my_retry = retry_async.AsyncRetry(deadline=60)
    result = await client.some_method(retry=my_retry)

"""

import asyncio
import datetime
import functools
import logging

from google.api_core import datetime_helpers
from google.api_core import exceptions
from google.api_core.retry import exponential_sleep_generator
from google.api_core.retry import if_exception_type  # noqa: F401
from google.api_core.retry import if_transient_error


_LOGGER = logging.getLogger(__name__)
_DEFAULT_INITIAL_DELAY = 1.0  # seconds
_DEFAULT_MAXIMUM_DELAY = 60.0  # seconds
_DEFAULT_DELAY_MULTIPLIER = 2.0
_DEFAULT_DEADLINE = 60.0 * 2.0  # seconds
_DEFAULT_TIMEOUT = 60.0 * 2.0  # seconds


async def retry_target(
    target, predicate, sleep_generator, timeout=None, on_error=None, **kwargs
):
    """Call a function and retry if it fails.

    This is the lowest-level retry helper. Generally, you'll use the
    higher-level retry helper :class:`Retry`.

    Args:
        target(Callable): The function to call and retry. This must be a
            nullary function - apply arguments with `functools.partial`.
        predicate (Callable[Exception]): A callable used to determine if an
            exception raised by the target should be considered retryable.
            It should return True to retry or False otherwise.
        sleep_generator (Iterable[float]): An infinite iterator that determines
            how long to sleep between retries.
        timeout (float): How long to keep retrying the target, in seconds.
        on_error (Callable[Exception]): A function to call while processing a
            retryable exception.  Any error raised by this function will *not*
            be caught.
        deadline (float): DEPRECATED use ``timeout`` instead. For backward
        compatibility, if set it will override the ``timeout`` parameter.

    Returns:
        Any: the return value of the target function.

    Raises:
        google.api_core.RetryError: If the deadline is exceeded while retrying.
        ValueError: If the sleep generator stops yielding values.
        Exception: If the target raises a method that isn't retryable.
    """

    timeout = kwargs.get("deadline", timeout)

    deadline_dt = (
        (datetime_helpers.utcnow() + datetime.timedelta(seconds=timeout))
        if timeout
        else None
    )

    last_exc = None

    for sleep in sleep_generator:
        try:
            if not deadline_dt:
                return await target()
            else:
                return await asyncio.wait_for(
                    target(),
                    timeout=(deadline_dt - datetime_helpers.utcnow()).total_seconds(),
                )
        # pylint: disable=broad-except
        # This function explicitly must deal with broad exceptions.
        except Exception as exc:
            if not predicate(exc) and not isinstance(exc, asyncio.TimeoutError):
                raise
            last_exc = exc
            if on_error is not None:
                on_error(exc)

        now = datetime_helpers.utcnow()

        if deadline_dt:
            if deadline_dt <= now:
                # Chains the raising RetryError with the root cause error,
                # which helps observability and debugability.
                raise exceptions.RetryError(
<<<<<<< HEAD
                    "Deadline of {:.1f}s exceeded while calling target function".format(
                        deadline
=======
                    "Timeout of {:.1f}s exceeded while calling target function".format(
                        timeout
>>>>>>> ce77381e
                    ),
                    last_exc,
                ) from last_exc
            else:
                time_to_deadline = (deadline_dt - now).total_seconds()
                sleep = min(time_to_deadline, sleep)

        _LOGGER.debug(
            "Retrying due to {}, sleeping {:.1f}s ...".format(last_exc, sleep)
        )
        await asyncio.sleep(sleep)

    raise ValueError("Sleep generator stopped yielding sleep values.")


class AsyncRetry:
    """Exponential retry decorator for async functions.

    This class is a decorator used to add exponential back-off retry behavior
    to an RPC call.

    Although the default behavior is to retry transient API errors, a
    different predicate can be provided to retry other exceptions.

    Args:
        predicate (Callable[Exception]): A callable that should return ``True``
            if the given exception is retryable.
        initial (float): The minimum a,out of time to delay in seconds. This
            must be greater than 0.
        maximum (float): The maximum amout of time to delay in seconds.
        multiplier (float): The multiplier applied to the delay.
        timeout (float): How long to keep retrying in seconds.
        on_error (Callable[Exception]): A function to call while processing
            a retryable exception. Any error raised by this function will
            *not* be caught.
        deadline (float): DEPRECATED use ``timeout`` instead. If set it will
        override ``timeout`` parameter.
    """

    def __init__(
        self,
        predicate=if_transient_error,
        initial=_DEFAULT_INITIAL_DELAY,
        maximum=_DEFAULT_MAXIMUM_DELAY,
        multiplier=_DEFAULT_DELAY_MULTIPLIER,
        timeout=_DEFAULT_TIMEOUT,
        on_error=None,
        **kwargs
    ):
        self._predicate = predicate
        self._initial = initial
        self._multiplier = multiplier
        self._maximum = maximum
        self._timeout = kwargs.get("deadline", timeout)
        self._deadline = self._timeout
        self._on_error = on_error

    def __call__(self, func, on_error=None):
        """Wrap a callable with retry behavior.

        Args:
            func (Callable): The callable to add retry behavior to.
            on_error (Callable[Exception]): A function to call while processing
                a retryable exception. Any error raised by this function will
                *not* be caught.

        Returns:
            Callable: A callable that will invoke ``func`` with retry
                behavior.
        """
        if self._on_error is not None:
            on_error = self._on_error

        @functools.wraps(func)
        async def retry_wrapped_func(*args, **kwargs):
            """A wrapper that calls target function with retry."""
            target = functools.partial(func, *args, **kwargs)
            sleep_generator = exponential_sleep_generator(
                self._initial, self._maximum, multiplier=self._multiplier
            )
            return await retry_target(
                target,
                self._predicate,
                sleep_generator,
                self._timeout,
                on_error=on_error,
            )

        return retry_wrapped_func

    def _replace(
        self,
        predicate=None,
        initial=None,
        maximum=None,
        multiplier=None,
        timeout=None,
        on_error=None,
    ):
        return AsyncRetry(
            predicate=predicate or self._predicate,
            initial=initial or self._initial,
            maximum=maximum or self._maximum,
            multiplier=multiplier or self._multiplier,
            timeout=timeout or self._timeout,
            on_error=on_error or self._on_error,
        )

    def with_deadline(self, deadline):
        """Return a copy of this retry with the given deadline.
        DEPRECATED: use :meth:`with_timeout` instead.

        Args:
            deadline (float): How long to keep retrying.

        Returns:
            AsyncRetry: A new retry instance with the given deadline.
        """
        return self._replace(timeout=deadline)

    def with_timeout(self, timeout):
        """Return a copy of this retry with the given timeout.

        Args:
            timeout (float): How long to keep retrying, in seconds.

        Returns:
            AsyncRetry: A new retry instance with the given timeout.
        """
        return self._replace(timeout=timeout)

    def with_predicate(self, predicate):
        """Return a copy of this retry with the given predicate.

        Args:
            predicate (Callable[Exception]): A callable that should return
                ``True`` if the given exception is retryable.

        Returns:
            AsyncRetry: A new retry instance with the given predicate.
        """
        return self._replace(predicate=predicate)

    def with_delay(self, initial=None, maximum=None, multiplier=None):
        """Return a copy of this retry with the given delay options.

        Args:
            initial (float): The minimum amout of time to delay. This must
                be greater than 0.
            maximum (float): The maximum amout of time to delay.
            multiplier (float): The multiplier applied to the delay.

        Returns:
            AsyncRetry: A new retry instance with the given predicate.
        """
        return self._replace(initial=initial, maximum=maximum, multiplier=multiplier)

    def __str__(self):
        return (
            "<AsyncRetry predicate={}, initial={:.1f}, maximum={:.1f}, "
            "multiplier={:.1f}, timeout={:.1f}, on_error={}>".format(
                self._predicate,
                self._initial,
                self._maximum,
                self._multiplier,
                self._timeout,
                self._on_error,
            )
        )<|MERGE_RESOLUTION|>--- conflicted
+++ resolved
@@ -138,13 +138,8 @@
                 # Chains the raising RetryError with the root cause error,
                 # which helps observability and debugability.
                 raise exceptions.RetryError(
-<<<<<<< HEAD
-                    "Deadline of {:.1f}s exceeded while calling target function".format(
-                        deadline
-=======
                     "Timeout of {:.1f}s exceeded while calling target function".format(
                         timeout
->>>>>>> ce77381e
                     ),
                     last_exc,
                 ) from last_exc
