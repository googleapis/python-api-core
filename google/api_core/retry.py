# Copyright 2017 Google LLC
#
# Licensed under the Apache License, Version 2.0 (the "License");
# you may not use this file except in compliance with the License.
# You may obtain a copy of the License at
#
#     http://www.apache.org/licenses/LICENSE-2.0
#
# Unless required by applicable law or agreed to in writing, software
# distributed under the License is distributed on an "AS IS" BASIS,
# WITHOUT WARRANTIES OR CONDITIONS OF ANY KIND, either express or implied.
# See the License for the specific language governing permissions and
# limitations under the License.

"""Helpers for retrying functions with exponential back-off.

The :class:`Retry` decorator can be used to retry functions that raise
exceptions using exponential backoff. Because a exponential sleep algorithm is
used, the retry is limited by a `deadline`. The deadline is the maxmimum amount
of time a method can block. This is used instead of total number of retries
because it is difficult to ascertain the amount of time a function can block
when using total number of retries and exponential backoff.

By default, this decorator will retry transient
API errors (see :func:`if_transient_error`). For example:

.. code-block:: python

    @retry.Retry()
    def call_flaky_rpc():
        return client.flaky_rpc()

    # Will retry flaky_rpc() if it raises transient API errors.
    result = call_flaky_rpc()

You can pass a custom predicate to retry on different exceptions, such as
waiting for an eventually consistent item to be available:

.. code-block:: python

    @retry.Retry(predicate=if_exception_type(exceptions.NotFound))
    def check_if_exists():
        return client.does_thing_exist()

    is_available = check_if_exists()

Some client library methods apply retry automatically. These methods can accept
a ``retry`` parameter that allows you to configure the behavior:

.. code-block:: python

    my_retry = retry.Retry(deadline=60)
    result = client.some_method(retry=my_retry)

"""

from __future__ import unicode_literals

import datetime
import functools
import logging
import random
import time

import requests.exceptions

from google.api_core import datetime_helpers
from google.api_core import exceptions
from google.auth import exceptions as auth_exceptions

_LOGGER = logging.getLogger(__name__)
_DEFAULT_INITIAL_DELAY = 1.0  # seconds
_DEFAULT_MAXIMUM_DELAY = 60.0  # seconds
_DEFAULT_DELAY_MULTIPLIER = 2.0
_DEFAULT_DEADLINE = 60.0 * 2.0  # seconds


def if_exception_type(*exception_types):
    """Creates a predicate to check if the exception is of a given type.

    Args:
        exception_types (Sequence[:func:`type`]): The exception types to check
            for.

    Returns:
        Callable[Exception]: A predicate that returns True if the provided
            exception is of the given type(s).
    """

    def if_exception_type_predicate(exception):
        """Bound predicate for checking an exception type."""
        return isinstance(exception, exception_types)

    return if_exception_type_predicate


# pylint: disable=invalid-name
# Pylint sees this as a constant, but it is also an alias that should be
# considered a function.
if_transient_error = if_exception_type(
    exceptions.InternalServerError,
    exceptions.TooManyRequests,
    exceptions.ServiceUnavailable,
    requests.exceptions.ConnectionError,
    requests.exceptions.ChunkedEncodingError,
    auth_exceptions.TransportError,
)
"""A predicate that checks if an exception is a transient API error.

The following server errors are considered transient:

- :class:`google.api_core.exceptions.InternalServerError` - HTTP 500, gRPC
    ``INTERNAL(13)`` and its subclasses.
- :class:`google.api_core.exceptions.TooManyRequests` - HTTP 429
- :class:`google.api_core.exceptions.ServiceUnavailable` - HTTP 503
- :class:`requests.exceptions.ConnectionError`
- :class:`requests.exceptions.ChunkedEncodingError` - The server declared
    chunked encoding but sent an invalid chunk.
- :class:`google.auth.exceptions.TransportError` - Used to indicate an
    error occurred during an HTTP request.
"""
# pylint: enable=invalid-name


def exponential_sleep_generator(initial, maximum, multiplier=_DEFAULT_DELAY_MULTIPLIER):
    """Generates sleep intervals based on the exponential back-off algorithm.

    This implements the `Truncated Exponential Back-off`_ algorithm.

    .. _Truncated Exponential Back-off:
        https://cloud.google.com/storage/docs/exponential-backoff

    Args:
        initial (float): The minimum amount of time to delay. This must
            be greater than 0.
        maximum (float): The maximum amount of time to delay.
        multiplier (float): The multiplier applied to the delay.

    Yields:
        float: successive sleep intervals.
    """
    delay = min(initial, maximum)
    while True:
        yield random.uniform(0.0, delay)
        delay = min(delay * multiplier, maximum)


def retry_target(
    target, predicate, sleep_generator, timeout=None, on_error=None, **kwargs
):
    """Call a function and retry if it fails.

    This is the lowest-level retry helper. Generally, you'll use the
    higher-level retry helper :class:`Retry`.

    Args:
        target(Callable): The function to call and retry. This must be a
            nullary function - apply arguments with `functools.partial`.
        predicate (Callable[Exception]): A callable used to determine if an
            exception raised by the target should be considered retryable.
            It should return True to retry or False otherwise.
        sleep_generator (Iterable[float]): An infinite iterator that determines
            how long to sleep between retries.
        timeout (float): How long to keep retrying the target.
        on_error (Callable[Exception]): A function to call while processing a
            retryable exception.  Any error raised by this function will *not*
            be caught.
        deadline (float): DEPRECATED: use ``timeout`` instead. For backward
            compatibility, if specified it will override ``timeout`` parameter.

    Returns:
        Any: the return value of the target function.

    Raises:
        google.api_core.RetryError: If the deadline is exceeded while retrying.
        ValueError: If the sleep generator stops yielding values.
        Exception: If the target raises a method that isn't retryable.
    """

    timeout = kwargs.get("deadline", timeout)

    if timeout is not None:
        deadline = datetime_helpers.utcnow() + datetime.timedelta(seconds=timeout)
    else:
        deadline = None

    last_exc = None

    for sleep in sleep_generator:
        try:
            return target()

        # pylint: disable=broad-except
        # This function explicitly must deal with broad exceptions.
        except Exception as exc:
            if not predicate(exc):
                raise
            last_exc = exc
            if on_error is not None:
                on_error(exc)

<<<<<<< HEAD
        now = datetime_helpers.utcnow()

        if deadline_datetime is not None:
            if deadline_datetime <= now:
                raise exceptions.RetryError(
                    "Deadline of {:.1f}s exceeded while calling target function".format(
                        deadline
                    ),
                    last_exc,
                ) from last_exc
            else:
                time_to_deadline = (deadline_datetime - now).total_seconds()
                sleep = min(time_to_deadline, sleep)
=======
        if deadline is not None:
            next_attempt_time = datetime_helpers.utcnow() + datetime.timedelta(
                seconds=sleep
            )
            if deadline < next_attempt_time:
                raise exceptions.RetryError(
                    "Deadline of {:.1f}s exceeded while calling target function".format(
                        timeout
                    ),
                    last_exc,
                ) from last_exc
>>>>>>> ce77381e

        _LOGGER.debug(
            "Retrying due to {}, sleeping {:.1f}s ...".format(last_exc, sleep)
        )
        time.sleep(sleep)

    raise ValueError("Sleep generator stopped yielding sleep values.")


class Retry(object):
    """Exponential retry decorator.

    This class is a decorator used to add retry or polling behavior to an RPC
    call.

    Although the default behavior is to retry transient API errors, a
    different predicate can be provided to retry other exceptions.

    There two important concepts that retry/polling behavior may operate on,
    Deadline and Timeout, which need to be properly defined for the correct
    usage of this class and the rest of the library.

    Deadline: a fixed point in time by which a certain operation must
    terminate. For example, if a certain operation has a deadline
    "2022-10-18T23:30:52.123Z" it must terminate (successfully or with an
    error) by that time, regardless of when it was started or whether it
    was started at all.

    Timeout: the maximum duration of time after which a certain operation
    must terminate (successfully or with an error). The countdown begins right
    after an operation was started. For example, if an operation was started at
    09:24:00 with timeout of 75 seconds, it must terminate no later than
    09:25:15.

    Unfortunately, in the past this class (and the api-core library as a whole) has not been
    properly distinguishing the concepts of "timeout" and "deadline", and the
    ``deadline`` parameter has meant ``timeout``. That is why
    ``deadline`` has been deprecated and ``timeout`` should be used instead. If the
    ``deadline`` parameter is set, it will override the ``timeout`` parameter. In other words,
    ``retry.deadline`` should be treated as just a deprecated alias for
    ``retry.timeout``.

    Said another way, it is safe to assume that this class and the rest of this
    library operate in terms of timeouts (not deadlines) unless explicitly
    noted the usage of deadline semantics.

    It is also important to
    understand the three most common applications of the Timeout concept in the
    context of this library.

    Usually the generic Timeout term may stand for one of the following actual
    timeouts: RPC Timeout, Retry Timeout, or Polling Timeout.

    RPC Timeout: a value supplied by the client to the server so
    that the server side knows the maximum amount of time it is expected to
    spend handling that specifc RPC. For example, in the case of gRPC transport,
    RPC Timeout is represented by setting "grpc-timeout" header in the HTTP2
    request. The `timeout` property of this class normally never represents the
    RPC Timeout as it is handled separately by the ``google.api_core.timeout``
    module of this library.

    Retry Timeout: this is the most common meaning of the ``timeout`` property
    of this class, and defines how long a certain RPC may be retried in case
    the server returns an error.

    Polling Timeout: defines how long the
    client side is allowed to call the polling RPC repeatedly to check a status of a
    long-running operation. Each polling RPC is
    expected to succeed (its errors are supposed to be handled by the retry
    logic). The decision as to whether a new polling attempt needs to be made is based
    not on the RPC status code but  on the status of the returned
    status of an operation. In other words: we will poll a long-running operation until the operation is done or the polling timeout expires. Each poll will inform us of the status of the operation. The poll consists of an RPC to the server that may itself be retried as per the poll-specific retry settings in case of errors. The operation-level retry settings do NOT apply to polling-RPC retries.

    With the actual timeout types being defined above, the client libraries
    often refer to just Timeout without clarifying which type specifically
    that is. In that case the actual timeout type (sometimes also refered to as
    Logical Timeout) can be determined from the context. If it is a unary rpc
    call (i.e. a regular one) Timeout usually stands for the RPC Timeout (if
    provided directly as a standalone value) or Retry Timeout (if provided as
    ``retry.timeout`` property of the unary RPC's retry config). For
    ``Operation`` or ``PollingFuture`` in general Timeout stands for
    Polling Timeout.

    Args:
        predicate (Callable[Exception]): A callable that should return ``True``
            if the given exception is retryable.
        initial (float): The minimum amount of time to delay in seconds. This
            must be greater than 0.
        maximum (float): The maximum amount of time to delay in seconds.
        multiplier (float): The multiplier applied to the delay.
        timeout (float): How long to keep retrying, in seconds.
        deadline (float): DEPRECATED: use `timeout` instead. For backward
            compatibility, if specified it will override the ``timeout`` parameter.
    """

    def __init__(
        self,
        predicate=if_transient_error,
        initial=_DEFAULT_INITIAL_DELAY,
        maximum=_DEFAULT_MAXIMUM_DELAY,
        multiplier=_DEFAULT_DELAY_MULTIPLIER,
        timeout=_DEFAULT_DEADLINE,
        on_error=None,
        **kwargs
    ):
        self._predicate = predicate
        self._initial = initial
        self._multiplier = multiplier
        self._maximum = maximum
        self._timeout = kwargs.get("deadline", timeout)
        self._deadline = self._timeout
        self._on_error = on_error

    def __call__(self, func, on_error=None):
        """Wrap a callable with retry behavior.

        Args:
            func (Callable): The callable to add retry behavior to.
            on_error (Callable[Exception]): A function to call while processing
                a retryable exception. Any error raised by this function will
                *not* be caught.

        Returns:
            Callable: A callable that will invoke ``func`` with retry
                behavior.
        """
        if self._on_error is not None:
            on_error = self._on_error

        @functools.wraps(func)
        def retry_wrapped_func(*args, **kwargs):
            """A wrapper that calls target function with retry."""
            target = functools.partial(func, *args, **kwargs)
            sleep_generator = exponential_sleep_generator(
                self._initial, self._maximum, multiplier=self._multiplier
            )
            return retry_target(
                target,
                self._predicate,
                sleep_generator,
                self._timeout,
                on_error=on_error,
            )

        return retry_wrapped_func

    @property
    def deadline(self):
        """
        DEPRECATED: use ``timeout`` instead.  Refer to the ``Retry`` class
        documentation for details.
        """
        return self._timeout

    @property
    def timeout(self):
        return self._timeout

    def with_deadline(self, deadline):
        """Return a copy of this retry with the given timeout.

        DEPRECATED: use :meth:`with_timeout` instead. Refer to the ``Retry`` class
        documentation for details.

        Args:
            deadline (float): How long to keep retrying in seconds.

        Returns:
            Retry: A new retry instance with the given timeout.
        """
        return self.with_timeout(timeout=deadline)

    def with_timeout(self, timeout):
        """Return a copy of this retry with the given timeout.

        Args:
            timeout (float): How long to keep retrying, in seconds.

        Returns:
            Retry: A new retry instance with the given timeout.
        """
        return Retry(
            predicate=self._predicate,
            initial=self._initial,
            maximum=self._maximum,
            multiplier=self._multiplier,
            timeout=timeout,
            on_error=self._on_error,
        )

    def with_predicate(self, predicate):
        """Return a copy of this retry with the given predicate.

        Args:
            predicate (Callable[Exception]): A callable that should return
                ``True`` if the given exception is retryable.

        Returns:
            Retry: A new retry instance with the given predicate.
        """
        return Retry(
            predicate=predicate,
            initial=self._initial,
            maximum=self._maximum,
            multiplier=self._multiplier,
            timeout=self._timeout,
            on_error=self._on_error,
        )

    def with_delay(self, initial=None, maximum=None, multiplier=None):
        """Return a copy of this retry with the given delay options.

        Args:
            initial (float): The minimum amount of time to delay. This must
                be greater than 0.
            maximum (float): The maximum amount of time to delay.
            multiplier (float): The multiplier applied to the delay.

        Returns:
            Retry: A new retry instance with the given predicate.
        """
        return Retry(
            predicate=self._predicate,
            initial=initial if initial is not None else self._initial,
            maximum=maximum if maximum is not None else self._maximum,
            multiplier=multiplier if multiplier is not None else self._multiplier,
            timeout=self._timeout,
            on_error=self._on_error,
        )

    def __str__(self):
        return (
            "<Retry predicate={}, initial={:.1f}, maximum={:.1f}, "
            "multiplier={:.1f}, timeout={}, on_error={}>".format(
                self._predicate,
                self._initial,
                self._maximum,
                self._multiplier,
                self._timeout,  # timeout can be None, thus no {:.1f}
                self._on_error,
            )
        )<|MERGE_RESOLUTION|>--- conflicted
+++ resolved
@@ -199,21 +199,6 @@
             if on_error is not None:
                 on_error(exc)
 
-<<<<<<< HEAD
-        now = datetime_helpers.utcnow()
-
-        if deadline_datetime is not None:
-            if deadline_datetime <= now:
-                raise exceptions.RetryError(
-                    "Deadline of {:.1f}s exceeded while calling target function".format(
-                        deadline
-                    ),
-                    last_exc,
-                ) from last_exc
-            else:
-                time_to_deadline = (deadline_datetime - now).total_seconds()
-                sleep = min(time_to_deadline, sleep)
-=======
         if deadline is not None:
             next_attempt_time = datetime_helpers.utcnow() + datetime.timedelta(
                 seconds=sleep
@@ -225,7 +210,6 @@
                     ),
                     last_exc,
                 ) from last_exc
->>>>>>> ce77381e
 
         _LOGGER.debug(
             "Retrying due to {}, sleeping {:.1f}s ...".format(last_exc, sleep)
