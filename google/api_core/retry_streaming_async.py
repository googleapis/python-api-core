--- conflicted
+++ resolved
@@ -236,12 +236,8 @@
         Returns:
           - The next value from the active_target iterator.
         """
-<<<<<<< HEAD
-        # check for expired timeouts before attempting to iterate
-=======
         if self.active_target is None:
             self.active_target = await self._new_target()
->>>>>>> 8349424e
         if self._check_timeout_on_yield:
             self._check_timeout(time.monotonic())
         try:
@@ -255,22 +251,6 @@
         # if retryable exception was handled, find the next value to return
         return await self.__anext__()
 
-<<<<<<< HEAD
-    async def __anext__(self) -> T:
-        """
-        Implement the async iterator protocol.
-
-        Returns:
-          - The next value from the active_target iterator.
-        """
-        if self.active_target is None:
-            self.active_target = await self._new_target()
-        return await self._iteration_helper(
-            self.active_target.__anext__(),
-        )
-
-=======
->>>>>>> 8349424e
     async def aclose(self) -> None:
         """
         Close the active_target if supported. (e.g. target is an async generator)
@@ -306,11 +286,8 @@
         """
         if self.active_target is None:
             self.active_target = await self._new_target()
-<<<<<<< HEAD
-=======
         if self._check_timeout_on_yield:
             self._check_timeout(time.monotonic())
->>>>>>> 8349424e
         if getattr(self.active_target, "asend", None):
             casted_target = cast(AsyncGenerator[T, None], self.active_target)
             try:
