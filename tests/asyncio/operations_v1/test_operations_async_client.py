--- conflicted
+++ resolved
@@ -17,11 +17,7 @@
 
 try:
     from grpc import aio
-<<<<<<< HEAD
-except ImportError:
-=======
 except ImportError:  # pragma: NO COVER
->>>>>>> ce77381e
     pytest.skip("No GRPC", allow_module_level=True)
 
 from google.api_core import grpc_helpers_async
