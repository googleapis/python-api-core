# Copyright 2017 Google LLC
#
# Licensed under the Apache License, Version 2.0 (the "License");
# you may not use this file except in compliance with the License.
# You may obtain a copy of the License at
#
#     http://www.apache.org/licenses/LICENSE-2.0
#
# Unless required by applicable law or agreed to in writing, software
# distributed under the License is distributed on an "AS IS" BASIS,
# WITHOUT WARRANTIES OR CONDITIONS OF ANY KIND, either express or implied.
# See the License for the specific language governing permissions and
# limitations under the License.

import datetime

import mock
import pytest

try:
    import grpc  # noqa: F401
except ImportError:
    pytest.skip("No GRPC", allow_module_level=True)


from google.api_core import exceptions
from google.api_core import retry
from google.api_core import timeout
import google.api_core.gapic_v1.client_info
import google.api_core.gapic_v1.method
import google.api_core.page_iterator


def _utcnow_monotonic():
    curr_value = datetime.datetime.min
    delta = datetime.timedelta(seconds=0.5)
    while True:
        yield curr_value
        curr_value += delta


def test_wrap_method_basic():
    method = mock.Mock(spec=["__call__"], return_value=42)

    wrapped_method = google.api_core.gapic_v1.method.wrap_method(method)

    result = wrapped_method(1, 2, meep="moop")

    assert result == 42
    method.assert_called_once_with(1, 2, meep="moop", metadata=mock.ANY)

    # Check that the default client info was specified in the metadata.
    metadata = method.call_args[1]["metadata"]
    assert len(metadata) == 1
    client_info = google.api_core.gapic_v1.client_info.DEFAULT_CLIENT_INFO
    user_agent_metadata = client_info.to_grpc_metadata()
    assert user_agent_metadata in metadata


def test_wrap_method_with_no_client_info():
    method = mock.Mock(spec=["__call__"])

    wrapped_method = google.api_core.gapic_v1.method.wrap_method(
        method, client_info=None
    )

    wrapped_method(1, 2, meep="moop")

    method.assert_called_once_with(1, 2, meep="moop")


def test_wrap_method_with_custom_client_info():
    client_info = google.api_core.gapic_v1.client_info.ClientInfo(
        python_version=1,
        grpc_version=2,
        api_core_version=3,
        gapic_version=4,
        client_library_version=5,
    )
    method = mock.Mock(spec=["__call__"])

    wrapped_method = google.api_core.gapic_v1.method.wrap_method(
        method, client_info=client_info
    )

    wrapped_method(1, 2, meep="moop")

    method.assert_called_once_with(1, 2, meep="moop", metadata=mock.ANY)

    # Check that the custom client info was specified in the metadata.
    metadata = method.call_args[1]["metadata"]
    assert client_info.to_grpc_metadata() in metadata


def test_invoke_wrapped_method_with_metadata():
    method = mock.Mock(spec=["__call__"])

    wrapped_method = google.api_core.gapic_v1.method.wrap_method(method)

    wrapped_method(mock.sentinel.request, metadata=[("a", "b")])

    method.assert_called_once_with(mock.sentinel.request, metadata=mock.ANY)
    metadata = method.call_args[1]["metadata"]
    # Metadata should have two items: the client info metadata and our custom
    # metadata.
    assert len(metadata) == 2
    assert ("a", "b") in metadata


def test_invoke_wrapped_method_with_metadata_as_none():
    method = mock.Mock(spec=["__call__"])

    wrapped_method = google.api_core.gapic_v1.method.wrap_method(method)

    wrapped_method(mock.sentinel.request, metadata=None)

    method.assert_called_once_with(mock.sentinel.request, metadata=mock.ANY)
    metadata = method.call_args[1]["metadata"]
    # Metadata should have just one items: the client info metadata.
    assert len(metadata) == 1


@mock.patch("time.sleep")
def test_wrap_method_with_default_retry_and_timeout(unused_sleep):
    method = mock.Mock(
        spec=["__call__"], side_effect=[exceptions.InternalServerError(None), 42]
    )
    default_retry = retry.Retry()
    default_timeout = timeout.ConstantTimeout(60)
    wrapped_method = google.api_core.gapic_v1.method.wrap_method(
        method, default_retry, default_timeout
    )

    result = wrapped_method()

    assert result == 42
    assert method.call_count == 2
    method.assert_called_with(timeout=60, metadata=mock.ANY)


@mock.patch("time.sleep")
def test_wrap_method_with_default_retry_and_timeout_using_sentinel(unused_sleep):
    method = mock.Mock(
        spec=["__call__"], side_effect=[exceptions.InternalServerError(None), 42]
    )
    default_retry = retry.Retry()
    default_timeout = timeout.ConstantTimeout(60)
    wrapped_method = google.api_core.gapic_v1.method.wrap_method(
        method, default_retry, default_timeout
    )

    result = wrapped_method(
        retry=google.api_core.gapic_v1.method.DEFAULT,
        timeout=google.api_core.gapic_v1.method.DEFAULT,
    )

    assert result == 42
    assert method.call_count == 2
    method.assert_called_with(timeout=60, metadata=mock.ANY)


@mock.patch("time.sleep")
<<<<<<< HEAD
def test_wrap_method_with_default_retry_timeout_compression_using_sentinel(
    unusued_sleep,
):
    method = mock.Mock(
        spec=["__call__"], side_effect=[exceptions.InternalServerError(None), 42]
    )
    default_retry = retry.Retry()
    default_timeout = timeout.ConstantTimeout(60)
    default_compression = grpc.Compression.NoCompression
    wrapped_method = google.api_core.gapic_v1.method.wrap_method(
        method, default_retry, default_timeout, default_compression
    )

    result = wrapped_method(
        retry=google.api_core.gapic_v1.method.DEFAULT,
        timeout=google.api_core.gapic_v1.method.DEFAULT,
        compression=google.api_core.gapic_v1.method.DEFAULT,
    )

    assert result == 42
    assert method.call_count == 2
    method.assert_called_with(timeout=60, metadata=mock.ANY)


@mock.patch("time.sleep")
def test_wrap_method_with_overriding_retry_and_timeout(unusued_sleep):
=======
def test_wrap_method_with_overriding_retry_and_timeout(unused_sleep):
>>>>>>> 5dfb6afd
    method = mock.Mock(spec=["__call__"], side_effect=[exceptions.NotFound(None), 42])
    default_retry = retry.Retry()
    default_timeout = timeout.ConstantTimeout(60)
    wrapped_method = google.api_core.gapic_v1.method.wrap_method(
        method, default_retry, default_timeout
    )

    result = wrapped_method(
        retry=retry.Retry(retry.if_exception_type(exceptions.NotFound)),
        timeout=timeout.ConstantTimeout(22),
    )

    assert result == 42
    assert method.call_count == 2
    method.assert_called_with(timeout=22, metadata=mock.ANY)


def test_wrap_method_with_overriding_timeout_as_a_number():
    method = mock.Mock(spec=["__call__"], return_value=42)
    default_retry = retry.Retry()
    default_timeout = timeout.ConstantTimeout(60)
    wrapped_method = google.api_core.gapic_v1.method.wrap_method(
        method, default_retry, default_timeout
    )

    result = wrapped_method(timeout=22)

    assert result == 42
    method.assert_called_once_with(timeout=22, metadata=mock.ANY)<|MERGE_RESOLUTION|>--- conflicted
+++ resolved
@@ -160,13 +160,9 @@
 
 
 @mock.patch("time.sleep")
-<<<<<<< HEAD
-def test_wrap_method_with_default_retry_timeout_compression_using_sentinel(
-    unusued_sleep,
-):
-    method = mock.Mock(
-        spec=["__call__"], side_effect=[exceptions.InternalServerError(None), 42]
-    )
+def test_wrap_method_with_overriding_retry_timeout_compression(unused_sleep):
+
+    method = mock.Mock(spec=["__call__"], side_effect=[exceptions.NotFound(None), 42])
     default_retry = retry.Retry()
     default_timeout = timeout.ConstantTimeout(60)
     default_compression = grpc.Compression.NoCompression
@@ -175,31 +171,9 @@
     )
 
     result = wrapped_method(
-        retry=google.api_core.gapic_v1.method.DEFAULT,
-        timeout=google.api_core.gapic_v1.method.DEFAULT,
-        compression=google.api_core.gapic_v1.method.DEFAULT,
-    )
-
-    assert result == 42
-    assert method.call_count == 2
-    method.assert_called_with(timeout=60, metadata=mock.ANY)
-
-
-@mock.patch("time.sleep")
-def test_wrap_method_with_overriding_retry_and_timeout(unusued_sleep):
-=======
-def test_wrap_method_with_overriding_retry_and_timeout(unused_sleep):
->>>>>>> 5dfb6afd
-    method = mock.Mock(spec=["__call__"], side_effect=[exceptions.NotFound(None), 42])
-    default_retry = retry.Retry()
-    default_timeout = timeout.ConstantTimeout(60)
-    wrapped_method = google.api_core.gapic_v1.method.wrap_method(
-        method, default_retry, default_timeout
-    )
-
-    result = wrapped_method(
         retry=retry.Retry(retry.if_exception_type(exceptions.NotFound)),
         timeout=timeout.ConstantTimeout(22),
+        compression=grpc.Compression.NoCompression
     )
 
     assert result == 42
