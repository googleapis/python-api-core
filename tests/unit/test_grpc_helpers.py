# Copyright 2017 Google LLC
#
# Licensed under the Apache License, Version 2.0 (the "License");
# you may not use this file except in compliance with the License.
# You may obtain a copy of the License at
#
#     http://www.apache.org/licenses/LICENSE-2.0
#
# Unless required by applicable law or agreed to in writing, software
# distributed under the License is distributed on an "AS IS" BASIS,
# WITHOUT WARRANTIES OR CONDITIONS OF ANY KIND, either express or implied.
# See the License for the specific language governing permissions and
# limitations under the License.

import mock
import pytest

try:
    import grpc
<<<<<<< HEAD
except ImportError:
=======
except ImportError:  # pragma: NO COVER
>>>>>>> ce77381e
    pytest.skip("No GRPC", allow_module_level=True)

from google.api_core import exceptions
from google.api_core import grpc_helpers
import google.auth.credentials
from google.longrunning import operations_pb2


def test__patch_callable_name():
    callable = mock.Mock(spec=["__class__"])
    callable.__class__ = mock.Mock(spec=["__name__"])
    callable.__class__.__name__ = "TestCallable"

    grpc_helpers._patch_callable_name(callable)

    assert callable.__name__ == "TestCallable"


def test__patch_callable_name_no_op():
    callable = mock.Mock(spec=["__name__"])
    callable.__name__ = "test_callable"

    grpc_helpers._patch_callable_name(callable)

    assert callable.__name__ == "test_callable"


class RpcErrorImpl(grpc.RpcError, grpc.Call):
    def __init__(self, code):
        super(RpcErrorImpl, self).__init__()
        self._code = code

    def code(self):
        return self._code

    def details(self):
        return None

    def trailing_metadata(self):
        return None


def test_wrap_unary_errors():
    grpc_error = RpcErrorImpl(grpc.StatusCode.INVALID_ARGUMENT)
    callable_ = mock.Mock(spec=["__call__"], side_effect=grpc_error)

    wrapped_callable = grpc_helpers._wrap_unary_errors(callable_)

    with pytest.raises(exceptions.InvalidArgument) as exc_info:
        wrapped_callable(1, 2, three="four")

    callable_.assert_called_once_with(1, 2, three="four")
    assert exc_info.value.response == grpc_error


class Test_StreamingResponseIterator:
    @staticmethod
    def _make_wrapped(*items):
        return iter(items)

    @staticmethod
    def _make_one(wrapped, **kw):
        return grpc_helpers._StreamingResponseIterator(wrapped, **kw)

    def test_ctor_defaults(self):
        wrapped = self._make_wrapped("a", "b", "c")
        iterator = self._make_one(wrapped)
        assert iterator._stored_first_result == "a"
        assert list(wrapped) == ["b", "c"]

    def test_ctor_explicit(self):
        wrapped = self._make_wrapped("a", "b", "c")
        iterator = self._make_one(wrapped, prefetch_first_result=False)
        assert getattr(iterator, "_stored_first_result", self) is self
        assert list(wrapped) == ["a", "b", "c"]

    def test_ctor_w_rpc_error_on_prefetch(self):
        wrapped = mock.MagicMock()
        wrapped.__next__.side_effect = grpc.RpcError()

        with pytest.raises(grpc.RpcError):
            self._make_one(wrapped)

    def test___iter__(self):
        wrapped = self._make_wrapped("a", "b", "c")
        iterator = self._make_one(wrapped)
        assert iter(iterator) is iterator

    def test___next___w_cached_first_result(self):
        wrapped = self._make_wrapped("a", "b", "c")
        iterator = self._make_one(wrapped)
        assert next(iterator) == "a"
        iterator = self._make_one(wrapped, prefetch_first_result=False)
        assert next(iterator) == "b"
        assert next(iterator) == "c"

    def test___next___wo_cached_first_result(self):
        wrapped = self._make_wrapped("a", "b", "c")
        iterator = self._make_one(wrapped, prefetch_first_result=False)
        assert next(iterator) == "a"
        assert next(iterator) == "b"
        assert next(iterator) == "c"

    def test___next___w_rpc_error(self):
        wrapped = mock.MagicMock()
        wrapped.__next__.side_effect = grpc.RpcError()
        iterator = self._make_one(wrapped, prefetch_first_result=False)

        with pytest.raises(exceptions.GoogleAPICallError):
            next(iterator)

    def test_add_callback(self):
        wrapped = mock.MagicMock()
        callback = mock.Mock(spec={})
        iterator = self._make_one(wrapped, prefetch_first_result=False)

        assert iterator.add_callback(callback) is wrapped.add_callback.return_value

        wrapped.add_callback.assert_called_once_with(callback)

    def test_cancel(self):
        wrapped = mock.MagicMock()
        iterator = self._make_one(wrapped, prefetch_first_result=False)

        assert iterator.cancel() is wrapped.cancel.return_value

        wrapped.cancel.assert_called_once_with()

    def test_code(self):
        wrapped = mock.MagicMock()
        iterator = self._make_one(wrapped, prefetch_first_result=False)

        assert iterator.code() is wrapped.code.return_value

        wrapped.code.assert_called_once_with()

    def test_details(self):
        wrapped = mock.MagicMock()
        iterator = self._make_one(wrapped, prefetch_first_result=False)

        assert iterator.details() is wrapped.details.return_value

        wrapped.details.assert_called_once_with()

    def test_initial_metadata(self):
        wrapped = mock.MagicMock()
        iterator = self._make_one(wrapped, prefetch_first_result=False)

        assert iterator.initial_metadata() is wrapped.initial_metadata.return_value

        wrapped.initial_metadata.assert_called_once_with()

    def test_is_active(self):
        wrapped = mock.MagicMock()
        iterator = self._make_one(wrapped, prefetch_first_result=False)

        assert iterator.is_active() is wrapped.is_active.return_value

        wrapped.is_active.assert_called_once_with()

    def test_time_remaining(self):
        wrapped = mock.MagicMock()
        iterator = self._make_one(wrapped, prefetch_first_result=False)

        assert iterator.time_remaining() is wrapped.time_remaining.return_value

        wrapped.time_remaining.assert_called_once_with()

    def test_trailing_metadata(self):
        wrapped = mock.MagicMock()
        iterator = self._make_one(wrapped, prefetch_first_result=False)

        assert iterator.trailing_metadata() is wrapped.trailing_metadata.return_value

        wrapped.trailing_metadata.assert_called_once_with()


def test_wrap_stream_okay():
    expected_responses = [1, 2, 3]
    callable_ = mock.Mock(spec=["__call__"], return_value=iter(expected_responses))

    wrapped_callable = grpc_helpers._wrap_stream_errors(callable_)

    got_iterator = wrapped_callable(1, 2, three="four")

    responses = list(got_iterator)

    callable_.assert_called_once_with(1, 2, three="four")
    assert responses == expected_responses


def test_wrap_stream_prefetch_disabled():
    responses = [1, 2, 3]
    iter_responses = iter(responses)
    callable_ = mock.Mock(spec=["__call__"], return_value=iter_responses)
    callable_._prefetch_first_result_ = False

    wrapped_callable = grpc_helpers._wrap_stream_errors(callable_)
    wrapped_callable(1, 2, three="four")

    assert list(iter_responses) == responses  # no items should have been pre-fetched
    callable_.assert_called_once_with(1, 2, three="four")


def test_wrap_stream_iterable_iterface():
    response_iter = mock.create_autospec(grpc.Call, instance=True)
    callable_ = mock.Mock(spec=["__call__"], return_value=response_iter)

    wrapped_callable = grpc_helpers._wrap_stream_errors(callable_)

    got_iterator = wrapped_callable()

    callable_.assert_called_once_with()

    # Check each aliased method in the grpc.Call interface
    got_iterator.add_callback(mock.sentinel.callback)
    response_iter.add_callback.assert_called_once_with(mock.sentinel.callback)

    got_iterator.cancel()
    response_iter.cancel.assert_called_once_with()

    got_iterator.code()
    response_iter.code.assert_called_once_with()

    got_iterator.details()
    response_iter.details.assert_called_once_with()

    got_iterator.initial_metadata()
    response_iter.initial_metadata.assert_called_once_with()

    got_iterator.is_active()
    response_iter.is_active.assert_called_once_with()

    got_iterator.time_remaining()
    response_iter.time_remaining.assert_called_once_with()

    got_iterator.trailing_metadata()
    response_iter.trailing_metadata.assert_called_once_with()


def test_wrap_stream_errors_invocation():
    grpc_error = RpcErrorImpl(grpc.StatusCode.INVALID_ARGUMENT)
    callable_ = mock.Mock(spec=["__call__"], side_effect=grpc_error)

    wrapped_callable = grpc_helpers._wrap_stream_errors(callable_)

    with pytest.raises(exceptions.InvalidArgument) as exc_info:
        wrapped_callable(1, 2, three="four")

    callable_.assert_called_once_with(1, 2, three="four")
    assert exc_info.value.response == grpc_error


def test_wrap_stream_empty_iterator():
    expected_responses = []
    callable_ = mock.Mock(spec=["__call__"], return_value=iter(expected_responses))

    wrapped_callable = grpc_helpers._wrap_stream_errors(callable_)

    got_iterator = wrapped_callable()

    responses = list(got_iterator)

    callable_.assert_called_once_with()
    assert responses == expected_responses


class RpcResponseIteratorImpl(object):
    def __init__(self, iterable):
        self._iterable = iter(iterable)

    def next(self):
        next_item = next(self._iterable)
        if isinstance(next_item, RpcErrorImpl):
            raise next_item
        return next_item

    __next__ = next


def test_wrap_stream_errors_iterator_initialization():
    grpc_error = RpcErrorImpl(grpc.StatusCode.UNAVAILABLE)
    response_iter = RpcResponseIteratorImpl([grpc_error])
    callable_ = mock.Mock(spec=["__call__"], return_value=response_iter)

    wrapped_callable = grpc_helpers._wrap_stream_errors(callable_)

    with pytest.raises(exceptions.ServiceUnavailable) as exc_info:
        wrapped_callable(1, 2, three="four")

    callable_.assert_called_once_with(1, 2, three="four")
    assert exc_info.value.response == grpc_error


def test_wrap_stream_errors_during_iteration():
    grpc_error = RpcErrorImpl(grpc.StatusCode.UNAVAILABLE)
    response_iter = RpcResponseIteratorImpl([1, grpc_error])
    callable_ = mock.Mock(spec=["__call__"], return_value=response_iter)

    wrapped_callable = grpc_helpers._wrap_stream_errors(callable_)
    got_iterator = wrapped_callable(1, 2, three="four")
    next(got_iterator)

    with pytest.raises(exceptions.ServiceUnavailable) as exc_info:
        next(got_iterator)

    callable_.assert_called_once_with(1, 2, three="four")
    assert exc_info.value.response == grpc_error


@mock.patch("google.api_core.grpc_helpers._wrap_unary_errors")
def test_wrap_errors_non_streaming(wrap_unary_errors):
    callable_ = mock.create_autospec(grpc.UnaryUnaryMultiCallable)

    result = grpc_helpers.wrap_errors(callable_)

    assert result == wrap_unary_errors.return_value
    wrap_unary_errors.assert_called_once_with(callable_)


@mock.patch("google.api_core.grpc_helpers._wrap_stream_errors")
def test_wrap_errors_streaming(wrap_stream_errors):
    callable_ = mock.create_autospec(grpc.UnaryStreamMultiCallable)

    result = grpc_helpers.wrap_errors(callable_)

    assert result == wrap_stream_errors.return_value
    wrap_stream_errors.assert_called_once_with(callable_)


@mock.patch("grpc.composite_channel_credentials")
@mock.patch(
    "google.auth.default",
    autospec=True,
    return_value=(mock.sentinel.credentials, mock.sentinel.projet),
)
@mock.patch("grpc.secure_channel")
def test_create_channel_implicit(grpc_secure_channel, default, composite_creds_call):
    target = "example.com:443"
    composite_creds = composite_creds_call.return_value

    channel = grpc_helpers.create_channel(target)

    assert channel is grpc_secure_channel.return_value

    default.assert_called_once_with(scopes=None, default_scopes=None)

    if grpc_helpers.HAS_GRPC_GCP:  # pragma: NO COVER
        grpc_secure_channel.assert_called_once_with(target, composite_creds, None)
    else:
        grpc_secure_channel.assert_called_once_with(target, composite_creds)


@mock.patch("google.auth.transport.grpc.AuthMetadataPlugin", autospec=True)
@mock.patch(
    "google.auth.transport.requests.Request",
    autospec=True,
    return_value=mock.sentinel.Request,
)
@mock.patch("grpc.composite_channel_credentials")
@mock.patch(
    "google.auth.default",
    autospec=True,
    return_value=(mock.sentinel.credentials, mock.sentinel.project),
)
@mock.patch("grpc.secure_channel")
def test_create_channel_implicit_with_default_host(
    grpc_secure_channel, default, composite_creds_call, request, auth_metadata_plugin
):
    target = "example.com:443"
    default_host = "example.com"
    composite_creds = composite_creds_call.return_value

    channel = grpc_helpers.create_channel(target, default_host=default_host)

    assert channel is grpc_secure_channel.return_value

    default.assert_called_once_with(scopes=None, default_scopes=None)
    auth_metadata_plugin.assert_called_once_with(
        mock.sentinel.credentials, mock.sentinel.Request, default_host=default_host
    )

    if grpc_helpers.HAS_GRPC_GCP:  # pragma: NO COVER
        grpc_secure_channel.assert_called_once_with(target, composite_creds, None)
    else:
        grpc_secure_channel.assert_called_once_with(target, composite_creds)


@mock.patch("grpc.composite_channel_credentials")
@mock.patch(
    "google.auth.default",
    autospec=True,
    return_value=(mock.sentinel.credentials, mock.sentinel.projet),
)
@mock.patch("grpc.secure_channel")
def test_create_channel_implicit_with_ssl_creds(
    grpc_secure_channel, default, composite_creds_call
):
    target = "example.com:443"

    ssl_creds = grpc.ssl_channel_credentials()

    grpc_helpers.create_channel(target, ssl_credentials=ssl_creds)

    default.assert_called_once_with(scopes=None, default_scopes=None)

    composite_creds_call.assert_called_once_with(ssl_creds, mock.ANY)
    composite_creds = composite_creds_call.return_value

<<<<<<< HEAD
    if grpc_helpers.HAS_GRPC_GCP:
=======
    if grpc_helpers.HAS_GRPC_GCP:  # pragma: NO COVER
>>>>>>> ce77381e
        grpc_secure_channel.assert_called_once_with(target, composite_creds, None)
    else:
        grpc_secure_channel.assert_called_once_with(target, composite_creds)


@mock.patch("grpc.composite_channel_credentials")
@mock.patch(
    "google.auth.default",
    autospec=True,
    return_value=(mock.sentinel.credentials, mock.sentinel.projet),
)
@mock.patch("grpc.secure_channel")
def test_create_channel_implicit_with_scopes(
    grpc_secure_channel, default, composite_creds_call
):
    target = "example.com:443"
    composite_creds = composite_creds_call.return_value

    channel = grpc_helpers.create_channel(target, scopes=["one", "two"])

    assert channel is grpc_secure_channel.return_value

    default.assert_called_once_with(scopes=["one", "two"], default_scopes=None)

    if grpc_helpers.HAS_GRPC_GCP:  # pragma: NO COVER
        grpc_secure_channel.assert_called_once_with(target, composite_creds, None)
    else:
        grpc_secure_channel.assert_called_once_with(target, composite_creds)


@mock.patch("grpc.composite_channel_credentials")
@mock.patch(
    "google.auth.default",
    autospec=True,
    return_value=(mock.sentinel.credentials, mock.sentinel.projet),
)
@mock.patch("grpc.secure_channel")
def test_create_channel_implicit_with_default_scopes(
    grpc_secure_channel, default, composite_creds_call
):
    target = "example.com:443"
    composite_creds = composite_creds_call.return_value

    channel = grpc_helpers.create_channel(target, default_scopes=["three", "four"])

    assert channel is grpc_secure_channel.return_value

    default.assert_called_once_with(scopes=None, default_scopes=["three", "four"])

    if grpc_helpers.HAS_GRPC_GCP:  # pragma: NO COVER
        grpc_secure_channel.assert_called_once_with(target, composite_creds, None)
    else:
        grpc_secure_channel.assert_called_once_with(target, composite_creds)


def test_create_channel_explicit_with_duplicate_credentials():
    target = "example.com:443"

    with pytest.raises(exceptions.DuplicateCredentialArgs):
        grpc_helpers.create_channel(
            target,
            credentials_file="credentials.json",
            credentials=mock.sentinel.credentials,
        )


@mock.patch("grpc.composite_channel_credentials")
@mock.patch("google.auth.credentials.with_scopes_if_required", autospec=True)
@mock.patch("grpc.secure_channel")
def test_create_channel_explicit(grpc_secure_channel, auth_creds, composite_creds_call):
    target = "example.com:443"
    composite_creds = composite_creds_call.return_value

    channel = grpc_helpers.create_channel(target, credentials=mock.sentinel.credentials)

    auth_creds.assert_called_once_with(
        mock.sentinel.credentials, scopes=None, default_scopes=None
    )

    assert channel is grpc_secure_channel.return_value

<<<<<<< HEAD
    if grpc_helpers.HAS_GRPC_GCP:
=======
    if grpc_helpers.HAS_GRPC_GCP:  # pragma: NO COVER
>>>>>>> ce77381e
        grpc_secure_channel.assert_called_once_with(target, composite_creds, None)
    else:
        grpc_secure_channel.assert_called_once_with(target, composite_creds)


@mock.patch("grpc.composite_channel_credentials")
@mock.patch("grpc.secure_channel")
def test_create_channel_explicit_scoped(grpc_secure_channel, composite_creds_call):
    target = "example.com:443"
    scopes = ["1", "2"]
    composite_creds = composite_creds_call.return_value

    credentials = mock.create_autospec(google.auth.credentials.Scoped, instance=True)
    credentials.requires_scopes = True

    channel = grpc_helpers.create_channel(
        target, credentials=credentials, scopes=scopes
    )

    credentials.with_scopes.assert_called_once_with(scopes, default_scopes=None)

    assert channel is grpc_secure_channel.return_value

<<<<<<< HEAD
    if grpc_helpers.HAS_GRPC_GCP:
=======
    if grpc_helpers.HAS_GRPC_GCP:  # pragma: NO COVER
>>>>>>> ce77381e
        grpc_secure_channel.assert_called_once_with(target, composite_creds, None)
    else:
        grpc_secure_channel.assert_called_once_with(target, composite_creds)


@mock.patch("grpc.composite_channel_credentials")
@mock.patch("grpc.secure_channel")
def test_create_channel_explicit_default_scopes(
    grpc_secure_channel, composite_creds_call
):
    target = "example.com:443"
    default_scopes = ["3", "4"]
    composite_creds = composite_creds_call.return_value

    credentials = mock.create_autospec(google.auth.credentials.Scoped, instance=True)
    credentials.requires_scopes = True

    channel = grpc_helpers.create_channel(
        target, credentials=credentials, default_scopes=default_scopes
    )

    credentials.with_scopes.assert_called_once_with(
        scopes=None, default_scopes=default_scopes
    )

    assert channel is grpc_secure_channel.return_value

<<<<<<< HEAD
    if grpc_helpers.HAS_GRPC_GCP:
=======
    if grpc_helpers.HAS_GRPC_GCP:  # pragma: NO COVER
>>>>>>> ce77381e
        grpc_secure_channel.assert_called_once_with(target, composite_creds, None)
    else:
        grpc_secure_channel.assert_called_once_with(target, composite_creds)


@mock.patch("grpc.composite_channel_credentials")
@mock.patch("grpc.secure_channel")
def test_create_channel_explicit_with_quota_project(
    grpc_secure_channel, composite_creds_call
):
    target = "example.com:443"
    composite_creds = composite_creds_call.return_value

    credentials = mock.create_autospec(
        google.auth.credentials.CredentialsWithQuotaProject, instance=True
    )

    channel = grpc_helpers.create_channel(
        target, credentials=credentials, quota_project_id="project-foo"
    )

    credentials.with_quota_project.assert_called_once_with("project-foo")

    assert channel is grpc_secure_channel.return_value

<<<<<<< HEAD
    if grpc_helpers.HAS_GRPC_GCP:
=======
    if grpc_helpers.HAS_GRPC_GCP:  # pragma: NO COVER
>>>>>>> ce77381e
        grpc_secure_channel.assert_called_once_with(target, composite_creds, None)
    else:
        grpc_secure_channel.assert_called_once_with(target, composite_creds)


@mock.patch("grpc.composite_channel_credentials")
@mock.patch("grpc.secure_channel")
@mock.patch(
    "google.auth.load_credentials_from_file",
    autospec=True,
    return_value=(mock.sentinel.credentials, mock.sentinel.project),
)
def test_create_channel_with_credentials_file(
    load_credentials_from_file, grpc_secure_channel, composite_creds_call
):
    target = "example.com:443"

    credentials_file = "/path/to/credentials/file.json"
    composite_creds = composite_creds_call.return_value

    channel = grpc_helpers.create_channel(target, credentials_file=credentials_file)

    google.auth.load_credentials_from_file.assert_called_once_with(
        credentials_file, scopes=None, default_scopes=None
    )

    assert channel is grpc_secure_channel.return_value

<<<<<<< HEAD
    if grpc_helpers.HAS_GRPC_GCP:
=======
    if grpc_helpers.HAS_GRPC_GCP:  # pragma: NO COVER
>>>>>>> ce77381e
        grpc_secure_channel.assert_called_once_with(target, composite_creds, None)
    else:
        grpc_secure_channel.assert_called_once_with(target, composite_creds)


@mock.patch("grpc.composite_channel_credentials")
@mock.patch("grpc.secure_channel")
@mock.patch(
    "google.auth.load_credentials_from_file",
    autospec=True,
    return_value=(mock.sentinel.credentials, mock.sentinel.project),
)
def test_create_channel_with_credentials_file_and_scopes(
    load_credentials_from_file, grpc_secure_channel, composite_creds_call
):
    target = "example.com:443"
    scopes = ["1", "2"]

    credentials_file = "/path/to/credentials/file.json"
    composite_creds = composite_creds_call.return_value

    channel = grpc_helpers.create_channel(
        target, credentials_file=credentials_file, scopes=scopes
    )

    google.auth.load_credentials_from_file.assert_called_once_with(
        credentials_file, scopes=scopes, default_scopes=None
    )

    assert channel is grpc_secure_channel.return_value

<<<<<<< HEAD
    if grpc_helpers.HAS_GRPC_GCP:
=======
    if grpc_helpers.HAS_GRPC_GCP:  # pragma: NO COVER
>>>>>>> ce77381e
        grpc_secure_channel.assert_called_once_with(target, composite_creds, None)
    else:
        grpc_secure_channel.assert_called_once_with(target, composite_creds)


@mock.patch("grpc.composite_channel_credentials")
@mock.patch("grpc.secure_channel")
@mock.patch(
    "google.auth.load_credentials_from_file",
    autospec=True,
    return_value=(mock.sentinel.credentials, mock.sentinel.project),
)
def test_create_channel_with_credentials_file_and_default_scopes(
    load_credentials_from_file, grpc_secure_channel, composite_creds_call
):
    target = "example.com:443"
    default_scopes = ["3", "4"]

    credentials_file = "/path/to/credentials/file.json"
    composite_creds = composite_creds_call.return_value

    channel = grpc_helpers.create_channel(
        target, credentials_file=credentials_file, default_scopes=default_scopes
    )

    load_credentials_from_file.assert_called_once_with(
        credentials_file, scopes=None, default_scopes=default_scopes
    )

    assert channel is grpc_secure_channel.return_value

<<<<<<< HEAD
    if grpc_helpers.HAS_GRPC_GCP:
=======
    if grpc_helpers.HAS_GRPC_GCP:  # pragma: NO COVER
>>>>>>> ce77381e
        grpc_secure_channel.assert_called_once_with(target, composite_creds, None)
    else:
        grpc_secure_channel.assert_called_once_with(target, composite_creds)


@pytest.mark.skipif(
    not grpc_helpers.HAS_GRPC_GCP, reason="grpc_gcp module not available"
)
@mock.patch("grpc_gcp.secure_channel")
def test_create_channel_with_grpc_gcp(grpc_gcp_secure_channel):  # pragma: NO COVER
    target = "example.com:443"
    scopes = ["test_scope"]

    credentials = mock.create_autospec(google.auth.credentials.Scoped, instance=True)
    credentials.requires_scopes = True

    grpc_helpers.create_channel(target, credentials=credentials, scopes=scopes)
    grpc_gcp_secure_channel.assert_called()

    credentials.with_scopes.assert_called_once_with(scopes, default_scopes=None)


@pytest.mark.skipif(grpc_helpers.HAS_GRPC_GCP, reason="grpc_gcp module not available")
@mock.patch("grpc.secure_channel")
def test_create_channel_without_grpc_gcp(grpc_secure_channel):
    target = "example.com:443"
    scopes = ["test_scope"]

    credentials = mock.create_autospec(google.auth.credentials.Scoped, instance=True)
    credentials.requires_scopes = True

    grpc_helpers.create_channel(target, credentials=credentials, scopes=scopes)
    grpc_secure_channel.assert_called()

    credentials.with_scopes.assert_called_once_with(scopes, default_scopes=None)


class TestChannelStub(object):
    def test_single_response(self):
        channel = grpc_helpers.ChannelStub()
        stub = operations_pb2.OperationsStub(channel)
        expected_request = operations_pb2.GetOperationRequest(name="meep")
        expected_response = operations_pb2.Operation(name="moop")

        channel.GetOperation.response = expected_response

        response = stub.GetOperation(expected_request)

        assert response == expected_response
        assert channel.requests == [("GetOperation", expected_request)]
        assert channel.GetOperation.requests == [expected_request]

    def test_no_response(self):
        channel = grpc_helpers.ChannelStub()
        stub = operations_pb2.OperationsStub(channel)
        expected_request = operations_pb2.GetOperationRequest(name="meep")

        with pytest.raises(ValueError) as exc_info:
            stub.GetOperation(expected_request)

        assert exc_info.match("GetOperation")

    def test_missing_method(self):
        channel = grpc_helpers.ChannelStub()

        with pytest.raises(AttributeError):
            channel.DoesNotExist.response

    def test_exception_response(self):
        channel = grpc_helpers.ChannelStub()
        stub = operations_pb2.OperationsStub(channel)
        expected_request = operations_pb2.GetOperationRequest(name="meep")

        channel.GetOperation.response = RuntimeError()

        with pytest.raises(RuntimeError):
            stub.GetOperation(expected_request)

    def test_callable_response(self):
        channel = grpc_helpers.ChannelStub()
        stub = operations_pb2.OperationsStub(channel)
        expected_request = operations_pb2.GetOperationRequest(name="meep")
        expected_response = operations_pb2.Operation(name="moop")

        on_get_operation = mock.Mock(spec=("__call__",), return_value=expected_response)

        channel.GetOperation.response = on_get_operation

        response = stub.GetOperation(expected_request)

        assert response == expected_response
        on_get_operation.assert_called_once_with(expected_request)

    def test_multiple_responses(self):
        channel = grpc_helpers.ChannelStub()
        stub = operations_pb2.OperationsStub(channel)
        expected_request = operations_pb2.GetOperationRequest(name="meep")
        expected_responses = [
            operations_pb2.Operation(name="foo"),
            operations_pb2.Operation(name="bar"),
            operations_pb2.Operation(name="baz"),
        ]

        channel.GetOperation.responses = iter(expected_responses)

        response1 = stub.GetOperation(expected_request)
        response2 = stub.GetOperation(expected_request)
        response3 = stub.GetOperation(expected_request)

        assert response1 == expected_responses[0]
        assert response2 == expected_responses[1]
        assert response3 == expected_responses[2]
        assert channel.requests == [("GetOperation", expected_request)] * 3
        assert channel.GetOperation.requests == [expected_request] * 3

        with pytest.raises(StopIteration):
            stub.GetOperation(expected_request)

    def test_multiple_responses_and_single_response_error(self):
        channel = grpc_helpers.ChannelStub()
        stub = operations_pb2.OperationsStub(channel)
        channel.GetOperation.responses = []
        channel.GetOperation.response = mock.sentinel.response

        with pytest.raises(ValueError):
            stub.GetOperation(operations_pb2.GetOperationRequest())

    def test_call_info(self):
        channel = grpc_helpers.ChannelStub()
        stub = operations_pb2.OperationsStub(channel)
        expected_request = operations_pb2.GetOperationRequest(name="meep")
        expected_response = operations_pb2.Operation(name="moop")
        expected_metadata = [("red", "blue"), ("two", "shoe")]
        expected_credentials = mock.sentinel.credentials
        channel.GetOperation.response = expected_response

        response = stub.GetOperation(
            expected_request,
            timeout=42,
            metadata=expected_metadata,
            credentials=expected_credentials,
        )

        assert response == expected_response
        assert channel.requests == [("GetOperation", expected_request)]
        assert channel.GetOperation.calls == [
            (expected_request, 42, expected_metadata, expected_credentials)
        ]

    def test_unary_unary(self):
        channel = grpc_helpers.ChannelStub()
        method_name = "GetOperation"
        callable_stub = channel.unary_unary(method_name)
        assert callable_stub._method == method_name
        assert callable_stub._channel == channel

    def test_unary_stream(self):
        channel = grpc_helpers.ChannelStub()
        method_name = "GetOperation"
        callable_stub = channel.unary_stream(method_name)
        assert callable_stub._method == method_name
        assert callable_stub._channel == channel

    def test_stream_unary(self):
        channel = grpc_helpers.ChannelStub()
        method_name = "GetOperation"
        callable_stub = channel.stream_unary(method_name)
        assert callable_stub._method == method_name
        assert callable_stub._channel == channel

    def test_stream_stream(self):
        channel = grpc_helpers.ChannelStub()
        method_name = "GetOperation"
        callable_stub = channel.stream_stream(method_name)
        assert callable_stub._method == method_name
        assert callable_stub._channel == channel

    def test_subscribe_unsubscribe(self):
        channel = grpc_helpers.ChannelStub()
        assert channel.subscribe(None) is None
        assert channel.unsubscribe(None) is None

    def test_close(self):
        channel = grpc_helpers.ChannelStub()
        assert channel.close() is None<|MERGE_RESOLUTION|>--- conflicted
+++ resolved
@@ -17,11 +17,7 @@
 
 try:
     import grpc
-<<<<<<< HEAD
-except ImportError:
-=======
 except ImportError:  # pragma: NO COVER
->>>>>>> ce77381e
     pytest.skip("No GRPC", allow_module_level=True)
 
 from google.api_core import exceptions
@@ -431,11 +427,7 @@
     composite_creds_call.assert_called_once_with(ssl_creds, mock.ANY)
     composite_creds = composite_creds_call.return_value
 
-<<<<<<< HEAD
-    if grpc_helpers.HAS_GRPC_GCP:
-=======
-    if grpc_helpers.HAS_GRPC_GCP:  # pragma: NO COVER
->>>>>>> ce77381e
+    if grpc_helpers.HAS_GRPC_GCP:  # pragma: NO COVER
         grpc_secure_channel.assert_called_once_with(target, composite_creds, None)
     else:
         grpc_secure_channel.assert_called_once_with(target, composite_creds)
@@ -517,11 +509,7 @@
 
     assert channel is grpc_secure_channel.return_value
 
-<<<<<<< HEAD
-    if grpc_helpers.HAS_GRPC_GCP:
-=======
-    if grpc_helpers.HAS_GRPC_GCP:  # pragma: NO COVER
->>>>>>> ce77381e
+    if grpc_helpers.HAS_GRPC_GCP:  # pragma: NO COVER
         grpc_secure_channel.assert_called_once_with(target, composite_creds, None)
     else:
         grpc_secure_channel.assert_called_once_with(target, composite_creds)
@@ -545,11 +533,7 @@
 
     assert channel is grpc_secure_channel.return_value
 
-<<<<<<< HEAD
-    if grpc_helpers.HAS_GRPC_GCP:
-=======
-    if grpc_helpers.HAS_GRPC_GCP:  # pragma: NO COVER
->>>>>>> ce77381e
+    if grpc_helpers.HAS_GRPC_GCP:  # pragma: NO COVER
         grpc_secure_channel.assert_called_once_with(target, composite_creds, None)
     else:
         grpc_secure_channel.assert_called_once_with(target, composite_creds)
@@ -577,11 +561,7 @@
 
     assert channel is grpc_secure_channel.return_value
 
-<<<<<<< HEAD
-    if grpc_helpers.HAS_GRPC_GCP:
-=======
-    if grpc_helpers.HAS_GRPC_GCP:  # pragma: NO COVER
->>>>>>> ce77381e
+    if grpc_helpers.HAS_GRPC_GCP:  # pragma: NO COVER
         grpc_secure_channel.assert_called_once_with(target, composite_creds, None)
     else:
         grpc_secure_channel.assert_called_once_with(target, composite_creds)
@@ -607,11 +587,7 @@
 
     assert channel is grpc_secure_channel.return_value
 
-<<<<<<< HEAD
-    if grpc_helpers.HAS_GRPC_GCP:
-=======
-    if grpc_helpers.HAS_GRPC_GCP:  # pragma: NO COVER
->>>>>>> ce77381e
+    if grpc_helpers.HAS_GRPC_GCP:  # pragma: NO COVER
         grpc_secure_channel.assert_called_once_with(target, composite_creds, None)
     else:
         grpc_secure_channel.assert_called_once_with(target, composite_creds)
@@ -640,11 +616,7 @@
 
     assert channel is grpc_secure_channel.return_value
 
-<<<<<<< HEAD
-    if grpc_helpers.HAS_GRPC_GCP:
-=======
-    if grpc_helpers.HAS_GRPC_GCP:  # pragma: NO COVER
->>>>>>> ce77381e
+    if grpc_helpers.HAS_GRPC_GCP:  # pragma: NO COVER
         grpc_secure_channel.assert_called_once_with(target, composite_creds, None)
     else:
         grpc_secure_channel.assert_called_once_with(target, composite_creds)
@@ -676,11 +648,7 @@
 
     assert channel is grpc_secure_channel.return_value
 
-<<<<<<< HEAD
-    if grpc_helpers.HAS_GRPC_GCP:
-=======
-    if grpc_helpers.HAS_GRPC_GCP:  # pragma: NO COVER
->>>>>>> ce77381e
+    if grpc_helpers.HAS_GRPC_GCP:  # pragma: NO COVER
         grpc_secure_channel.assert_called_once_with(target, composite_creds, None)
     else:
         grpc_secure_channel.assert_called_once_with(target, composite_creds)
@@ -712,11 +680,7 @@
 
     assert channel is grpc_secure_channel.return_value
 
-<<<<<<< HEAD
-    if grpc_helpers.HAS_GRPC_GCP:
-=======
-    if grpc_helpers.HAS_GRPC_GCP:  # pragma: NO COVER
->>>>>>> ce77381e
+    if grpc_helpers.HAS_GRPC_GCP:  # pragma: NO COVER
         grpc_secure_channel.assert_called_once_with(target, composite_creds, None)
     else:
         grpc_secure_channel.assert_called_once_with(target, composite_creds)
