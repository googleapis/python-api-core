# Copyright 2014 Google LLC
#
# Licensed under the Apache License, Version 2.0 (the "License");
# you may not use this file except in compliance with the License.
# You may obtain a copy of the License at
#
#     http://www.apache.org/licenses/LICENSE-2.0
#
# Unless required by applicable law or agreed to in writing, software
# distributed under the License is distributed on an "AS IS" BASIS,
# WITHOUT WARRANTIES OR CONDITIONS OF ANY KIND, either express or implied.
# See the License for the specific language governing permissions and
# limitations under the License.

import http.client
import json

<<<<<<< HEAD
import grpc
from grpc_status import rpc_status
=======
>>>>>>> 09cf2855
import mock
import pytest
import requests

try:
    import grpc
except ImportError:
    grpc = None

from google.api_core import exceptions
from google.protobuf import any_pb2, json_format
from google.rpc import error_details_pb2, status_pb2


def test_create_google_cloud_error():
    exception = exceptions.GoogleAPICallError("Testing")
    exception.code = 600
    assert str(exception) == "600 Testing"
    assert exception.message == "Testing"
    assert exception.errors == []
    assert exception.response is None


def test_create_google_cloud_error_with_args():
    error = {
        "code": 600,
        "message": "Testing",
    }
    response = mock.sentinel.response
    exception = exceptions.GoogleAPICallError("Testing", [error], response=response)
    exception.code = 600
    assert str(exception) == "600 Testing"
    assert exception.message == "Testing"
    assert exception.errors == [error]
    assert exception.response == response


def test_from_http_status():
    message = "message"
    exception = exceptions.from_http_status(http.client.NOT_FOUND, message)
    assert exception.code == http.client.NOT_FOUND
    assert exception.message == message
    assert exception.errors == []


def test_from_http_status_with_errors_and_response():
    message = "message"
    errors = ["1", "2"]
    response = mock.sentinel.response
    exception = exceptions.from_http_status(
        http.client.NOT_FOUND, message, errors=errors, response=response
    )

    assert isinstance(exception, exceptions.NotFound)
    assert exception.code == http.client.NOT_FOUND
    assert exception.message == message
    assert exception.errors == errors
    assert exception.response == response


def test_from_http_status_unknown_code():
    message = "message"
    status_code = 156
    exception = exceptions.from_http_status(status_code, message)
    assert exception.code == status_code
    assert exception.message == message


def make_response(content):
    response = requests.Response()
    response._content = content
    response.status_code = http.client.NOT_FOUND
    response.request = requests.Request(
        method="POST", url="https://example.com"
    ).prepare()
    return response


def test_from_http_response_no_content():
    response = make_response(None)

    exception = exceptions.from_http_response(response)

    assert isinstance(exception, exceptions.NotFound)
    assert exception.code == http.client.NOT_FOUND
    assert exception.message == "POST https://example.com/: unknown error"
    assert exception.response == response


def test_from_http_response_text_content():
    response = make_response(b"message")
    response.encoding = "UTF8"  # suppress charset_normalizer warning

    exception = exceptions.from_http_response(response)

    assert isinstance(exception, exceptions.NotFound)
    assert exception.code == http.client.NOT_FOUND
    assert exception.message == "POST https://example.com/: message"


def test_from_http_response_json_content():
    response = make_response(
        json.dumps({"error": {"message": "json message", "errors": ["1", "2"]}}).encode(
            "utf-8"
        )
    )

    exception = exceptions.from_http_response(response)

    assert isinstance(exception, exceptions.NotFound)
    assert exception.code == http.client.NOT_FOUND
    assert exception.message == "POST https://example.com/: json message"
    assert exception.errors == ["1", "2"]


def test_from_http_response_bad_json_content():
    response = make_response(json.dumps({"meep": "moop"}).encode("utf-8"))

    exception = exceptions.from_http_response(response)

    assert isinstance(exception, exceptions.NotFound)
    assert exception.code == http.client.NOT_FOUND
    assert exception.message == "POST https://example.com/: unknown error"


def test_from_http_response_json_unicode_content():
    response = make_response(
        json.dumps(
            {"error": {"message": "\u2019 message", "errors": ["1", "2"]}}
        ).encode("utf-8")
    )

    exception = exceptions.from_http_response(response)

    assert isinstance(exception, exceptions.NotFound)
    assert exception.code == http.client.NOT_FOUND
    assert exception.message == "POST https://example.com/: \u2019 message"
    assert exception.errors == ["1", "2"]


@pytest.mark.skipif(grpc is None, reason="No grpc")
def test_from_grpc_status():
    message = "message"
    exception = exceptions.from_grpc_status(grpc.StatusCode.OUT_OF_RANGE, message)
    assert isinstance(exception, exceptions.BadRequest)
    assert isinstance(exception, exceptions.OutOfRange)
    assert exception.code == http.client.BAD_REQUEST
    assert exception.grpc_status_code == grpc.StatusCode.OUT_OF_RANGE
    assert exception.message == message
    assert exception.errors == []


@pytest.mark.skipif(grpc is None, reason="No grpc")
def test_from_grpc_status_as_int():
    message = "message"
    exception = exceptions.from_grpc_status(11, message)
    assert isinstance(exception, exceptions.BadRequest)
    assert isinstance(exception, exceptions.OutOfRange)
    assert exception.code == http.client.BAD_REQUEST
    assert exception.grpc_status_code == grpc.StatusCode.OUT_OF_RANGE
    assert exception.message == message
    assert exception.errors == []


@pytest.mark.skipif(grpc is None, reason="No grpc")
def test_from_grpc_status_with_errors_and_response():
    message = "message"
    response = mock.sentinel.response
    errors = ["1", "2"]
    exception = exceptions.from_grpc_status(
        grpc.StatusCode.OUT_OF_RANGE, message, errors=errors, response=response
    )

    assert isinstance(exception, exceptions.OutOfRange)
    assert exception.message == message
    assert exception.errors == errors
    assert exception.response == response


@pytest.mark.skipif(grpc is None, reason="No grpc")
def test_from_grpc_status_unknown_code():
    message = "message"
    exception = exceptions.from_grpc_status(grpc.StatusCode.OK, message)
    assert exception.grpc_status_code == grpc.StatusCode.OK
    assert exception.message == message


@pytest.mark.skipif(grpc is None, reason="No grpc")
def test_from_grpc_error():
    message = "message"
    error = mock.create_autospec(grpc.Call, instance=True)
    error.code.return_value = grpc.StatusCode.INVALID_ARGUMENT
    error.details.return_value = message

    exception = exceptions.from_grpc_error(error)

    assert isinstance(exception, exceptions.BadRequest)
    assert isinstance(exception, exceptions.InvalidArgument)
    assert exception.code == http.client.BAD_REQUEST
    assert exception.grpc_status_code == grpc.StatusCode.INVALID_ARGUMENT
    assert exception.message == message
    assert exception.errors == [error]
    assert exception.response == error


@pytest.mark.skipif(grpc is None, reason="No grpc")
def test_from_grpc_error_non_call():
    message = "message"
    error = mock.create_autospec(grpc.RpcError, instance=True)
    error.__str__.return_value = message

    exception = exceptions.from_grpc_error(error)

    assert isinstance(exception, exceptions.GoogleAPICallError)
    assert exception.code is None
    assert exception.grpc_status_code is None
    assert exception.message == message
    assert exception.errors == [error]
    assert exception.response == error


def create_bad_request_details():
    bad_request_details = error_details_pb2.BadRequest()
    field_violation = bad_request_details.field_violations.add()
    field_violation.field = "document.content"
    field_violation.description = "Must have some text content to annotate."
    status_detail = any_pb2.Any()
    status_detail.Pack(bad_request_details)
    return status_detail


def test_error_details_from_rest_response():
    bad_request_detail = create_bad_request_details()
    status = status_pb2.Status()
    status.code = 3
    status.message = (
        "3 INVALID_ARGUMENT: One of content, or gcs_content_uri must be set."
    )
    status.details.append(bad_request_detail)

    # See JSON schema in https://cloud.google.com/apis/design/errors#http_mapping
    http_response = make_response(
        json.dumps({"error": json.loads(json_format.MessageToJson(status))}).encode(
            "utf-8"
        )
    )
    exception = exceptions.from_http_response(http_response)
    want_error_details = [json.loads(json_format.MessageToJson(bad_request_detail))]
    assert want_error_details == exception.details
    # 404 POST comes from make_response.
    assert str(exception) == (
        "404 POST https://example.com/: 3 INVALID_ARGUMENT:"
        " One of content, or gcs_content_uri must be set."
        " [{'@type': 'type.googleapis.com/google.rpc.BadRequest',"
        " 'fieldViolations': [{'field': 'document.content',"
        " 'description': 'Must have some text content to annotate.'}]}]"
    )


def test_error_details_from_v1_rest_response():
    response = make_response(
        json.dumps(
            {"error": {"message": "\u2019 message", "errors": ["1", "2"]}}
        ).encode("utf-8")
    )
    exception = exceptions.from_http_response(response)
    assert exception.details == []


def test_error_details_from_grpc_response():
    status = rpc_status.status_pb2.Status()
    status.code = 3
    status.message = (
        "3 INVALID_ARGUMENT: One of content, or gcs_content_uri must be set."
    )
    status_detail = create_bad_request_details()
    status.details.append(status_detail)

    # Actualy error doesn't matter as long as its grpc.Call,
    # because from_call is mocked.
    error = mock.create_autospec(grpc.Call, instance=True)
    with mock.patch("grpc_status.rpc_status.from_call") as m:
        m.return_value = status
        exception = exceptions.from_grpc_error(error)

    bad_request_detail = error_details_pb2.BadRequest()
    status_detail.Unpack(bad_request_detail)
    assert exception.details == [bad_request_detail]


def test_error_details_from_grpc_response_unknown_error():
    status_detail = any_pb2.Any()

    status = rpc_status.status_pb2.Status()
    status.code = 3
    status.message = (
        "3 INVALID_ARGUMENT: One of content, or gcs_content_uri must be set."
    )
    status.details.append(status_detail)

    error = mock.create_autospec(grpc.Call, instance=True)
    with mock.patch("grpc_status.rpc_status.from_call") as m:
        m.return_value = status
        exception = exceptions.from_grpc_error(error)
    assert exception.details == [status_detail]<|MERGE_RESOLUTION|>--- conflicted
+++ resolved
@@ -15,19 +15,15 @@
 import http.client
 import json
 
-<<<<<<< HEAD
-import grpc
-from grpc_status import rpc_status
-=======
->>>>>>> 09cf2855
 import mock
 import pytest
 import requests
 
 try:
     import grpc
+    from grpc_status import rpc_status
 except ImportError:
-    grpc = None
+    grpc = rpc_status = None
 
 from google.api_core import exceptions
 from google.protobuf import any_pb2, json_format
