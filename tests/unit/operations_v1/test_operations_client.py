# Copyright 2017 Google LLC
#
# Licensed under the Apache License, Version 2.0 (the "License");
# you may not use this file except in compliance with the License.
# You may obtain a copy of the License at
#
#     http://www.apache.org/licenses/LICENSE-2.0
#
# Unless required by applicable law or agreed to in writing, software
# distributed under the License is distributed on an "AS IS" BASIS,
# WITHOUT WARRANTIES OR CONDITIONS OF ANY KIND, either express or implied.
# See the License for the specific language governing permissions and
# limitations under the License.

import pytest

try:
    import grpc  # noqa: F401
<<<<<<< HEAD
except ImportError:
=======
except ImportError:  # pragma: NO COVER
>>>>>>> ce77381e
    pytest.skip("No GRPC", allow_module_level=True)

from google.api_core import grpc_helpers
from google.api_core import operations_v1
from google.api_core import page_iterator
from google.api_core.operations_v1 import operations_client_config
from google.longrunning import operations_pb2
from google.protobuf import empty_pb2


def test_get_operation():
    channel = grpc_helpers.ChannelStub()
    client = operations_v1.OperationsClient(channel)
    channel.GetOperation.response = operations_pb2.Operation(name="meep")

    response = client.get_operation("name", metadata=[("header", "foo")])

    assert ("header", "foo") in channel.GetOperation.calls[0].metadata
    assert ("x-goog-request-params", "name=name") in channel.GetOperation.calls[
        0
    ].metadata
    assert len(channel.GetOperation.requests) == 1
    assert channel.GetOperation.requests[0].name == "name"
    assert response == channel.GetOperation.response


def test_list_operations():
    channel = grpc_helpers.ChannelStub()
    client = operations_v1.OperationsClient(channel)
    operations = [
        operations_pb2.Operation(name="1"),
        operations_pb2.Operation(name="2"),
    ]
    list_response = operations_pb2.ListOperationsResponse(operations=operations)
    channel.ListOperations.response = list_response

    response = client.list_operations("name", "filter", metadata=[("header", "foo")])

    assert isinstance(response, page_iterator.Iterator)
    assert list(response) == operations

    assert ("header", "foo") in channel.ListOperations.calls[0].metadata
    assert ("x-goog-request-params", "name=name") in channel.ListOperations.calls[
        0
    ].metadata
    assert len(channel.ListOperations.requests) == 1
    request = channel.ListOperations.requests[0]
    assert isinstance(request, operations_pb2.ListOperationsRequest)
    assert request.name == "name"
    assert request.filter == "filter"


def test_delete_operation():
    channel = grpc_helpers.ChannelStub()
    client = operations_v1.OperationsClient(channel)
    channel.DeleteOperation.response = empty_pb2.Empty()

    client.delete_operation("name", metadata=[("header", "foo")])

    assert ("header", "foo") in channel.DeleteOperation.calls[0].metadata
    assert ("x-goog-request-params", "name=name") in channel.DeleteOperation.calls[
        0
    ].metadata
    assert len(channel.DeleteOperation.requests) == 1
    assert channel.DeleteOperation.requests[0].name == "name"


def test_cancel_operation():
    channel = grpc_helpers.ChannelStub()
    client = operations_v1.OperationsClient(channel)
    channel.CancelOperation.response = empty_pb2.Empty()

    client.cancel_operation("name", metadata=[("header", "foo")])

    assert ("header", "foo") in channel.CancelOperation.calls[0].metadata
    assert ("x-goog-request-params", "name=name") in channel.CancelOperation.calls[
        0
    ].metadata
    assert len(channel.CancelOperation.requests) == 1
    assert channel.CancelOperation.requests[0].name == "name"


def test_operations_client_config():
    assert operations_client_config.config["interfaces"]<|MERGE_RESOLUTION|>--- conflicted
+++ resolved
@@ -16,11 +16,7 @@
 
 try:
     import grpc  # noqa: F401
-<<<<<<< HEAD
-except ImportError:
-=======
 except ImportError:  # pragma: NO COVER
->>>>>>> ce77381e
     pytest.skip("No GRPC", allow_module_level=True)
 
 from google.api_core import grpc_helpers
