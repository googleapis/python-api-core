# Copyright 2017 Google LLC
#
# Licensed under the Apache License, Version 2.0 (the "License");
# you may not use this file except in compliance with the License.
# You may obtain a copy of the License at
#
#     http://www.apache.org/licenses/LICENSE-2.0
#
# Unless required by applicable law or agreed to in writing, software
# distributed under the License is distributed on an "AS IS" BASIS,
# WITHOUT WARRANTIES OR CONDITIONS OF ANY KIND, either express or implied.
# See the License for the specific language governing permissions and
# limitations under the License.

from __future__ import unicode_literals

import mock
import pytest

from google.api import auth_pb2
from google.api_core import path_template


@pytest.mark.parametrize(
    "tmpl, args, kwargs, expected_result",
    [
        # Basic positional params
        ["/v1/*", ["a"], {}, "/v1/a"],
        ["/v1/**", ["a/b"], {}, "/v1/a/b"],
        ["/v1/*/*", ["a", "b"], {}, "/v1/a/b"],
        ["/v1/*/*/**", ["a", "b", "c/d"], {}, "/v1/a/b/c/d"],
        # Basic named params
        ["/v1/{name}", [], {"name": "parent"}, "/v1/parent"],
        ["/v1/{name=**}", [], {"name": "parent/child"}, "/v1/parent/child"],
        # Named params with a sub-template
        ["/v1/{name=parent/*}", [], {"name": "parent/child"}, "/v1/parent/child"],
        [
            "/v1/{name=parent/**}",
            [],
            {"name": "parent/child/object"},
            "/v1/parent/child/object",
        ],
        # Combining positional and named params
        ["/v1/*/{name}", ["a"], {"name": "parent"}, "/v1/a/parent"],
        ["/v1/{name}/*", ["a"], {"name": "parent"}, "/v1/parent/a"],
        [
            "/v1/{parent}/*/{child}/*",
            ["a", "b"],
            {"parent": "thor", "child": "thorson"},
            "/v1/thor/a/thorson/b",
        ],
        ["/v1/{name}/**", ["a/b"], {"name": "parent"}, "/v1/parent/a/b"],
        # Combining positional and named params with sub-templates.
        [
            "/v1/{name=parent/*}/*",
            ["a"],
            {"name": "parent/child"},
            "/v1/parent/child/a",
        ],
        [
            "/v1/*/{name=parent/**}",
            ["a"],
            {"name": "parent/child/object"},
            "/v1/a/parent/child/object",
        ],
    ],
)
def test_expand_success(tmpl, args, kwargs, expected_result):
    result = path_template.expand(tmpl, *args, **kwargs)
    assert result == expected_result
    assert path_template.validate(tmpl, result)


@pytest.mark.parametrize(
    "tmpl, args, kwargs, exc_match",
    [
        # Missing positional arg.
        ["v1/*", [], {}, "Positional"],
        # Missing named arg.
        ["v1/{name}", [], {}, "Named"],
    ],
)
def test_expanded_failure(tmpl, args, kwargs, exc_match):
    with pytest.raises(ValueError, match=exc_match):
        path_template.expand(tmpl, *args, **kwargs)


@pytest.mark.parametrize(
    "request_obj, field, expected_result",
    [
        [{"field": "stringValue"}, "field", "stringValue"],
        [{"field": "stringValue"}, "nosuchfield", None],
        [{"field": "stringValue"}, "field.subfield", None],
        [{"field": {"subfield": "stringValue"}}, "field", None],
        [{"field": {"subfield": "stringValue"}}, "field.subfield", "stringValue"],
        [{"field": {"subfield": [1, 2, 3]}}, "field.subfield", [1, 2, 3]],
        [{"field": {"subfield": "stringValue"}}, "field", None],
        [{"field": {"subfield": "stringValue"}}, "field.nosuchfield", None],
        [
            {"field": {"subfield": {"subsubfield": "stringValue"}}},
            "field.subfield.subsubfield",
            "stringValue",
        ],
        ["string", "field", None],
    ],
)
def test_get_field(request_obj, field, expected_result):
    result = path_template.get_field(request_obj, field)
    assert result == expected_result


@pytest.mark.parametrize(
    "request_obj, field, expected_result",
    [
        [{"field": "stringValue"}, "field", {}],
        [{"field": "stringValue"}, "nosuchfield", {"field": "stringValue"}],
        [{"field": "stringValue"}, "field.subfield", {"field": "stringValue"}],
        [{"field": {"subfield": "stringValue"}}, "field.subfield", {"field": {}}],
        [
            {"field": {"subfield": "stringValue", "q": "w"}, "e": "f"},
            "field.subfield",
            {"field": {"q": "w"}, "e": "f"},
        ],
        [
            {"field": {"subfield": "stringValue"}},
            "field.nosuchfield",
            {"field": {"subfield": "stringValue"}},
        ],
        [
            {"field": {"subfield": {"subsubfield": "stringValue", "q": "w"}}},
            "field.subfield.subsubfield",
            {"field": {"subfield": {"q": "w"}}},
        ],
        ["string", "field", "string"],
        ["string", "field.subfield", "string"],
    ],
)
def test_delete_field(request_obj, field, expected_result):
    path_template.delete_field(request_obj, field)
    assert request_obj == expected_result


@pytest.mark.parametrize(
    "tmpl, path",
    [
        # Single segment template, but multi segment value
        ["v1/*", "v1/a/b"],
        ["v1/*/*", "v1/a/b/c"],
        # Single segement named template, but multi segment value
        ["v1/{name}", "v1/a/b"],
        ["v1/{name}/{value}", "v1/a/b/c"],
        # Named value with a sub-template but invalid value
        ["v1/{name=parent/*}", "v1/grandparent/child"],
    ],
)
def test_validate_failure(tmpl, path):
    assert not path_template.validate(tmpl, path)


def test__expand_variable_match_unexpected():
    match = mock.Mock(spec=["group"])
    match.group.return_value = None
    with pytest.raises(ValueError, match="Unknown"):
        path_template._expand_variable_match([], {}, match)


def test__replace_variable_with_pattern():
    match = mock.Mock(spec=["group"])
    match.group.return_value = None
    with pytest.raises(ValueError, match="Unknown"):
        path_template._replace_variable_with_pattern(match)


@pytest.mark.parametrize(
    "http_options, message, request_kwargs, expected_result",
    [
        [
            [["get", "/v1/no/template", ""]],
            None,
            {"foo": "bar"},
            ["get", "/v1/no/template", {}, {"foo": "bar"}],
        ],
        [
            [["get", "/v1/no/template", ""]],
            auth_pb2.AuthenticationRule(selector="bar"),
            {},
            [
                "get",
                "/v1/no/template",
                None,
                auth_pb2.AuthenticationRule(selector="bar"),
            ],
        ],
        # Single templates
        [
            [["get", "/v1/{field}", ""]],
            None,
            {"field": "parent"},
            ["get", "/v1/parent", {}, {}],
        ],
        [
            [["get", "/v1/{selector}", ""]],
            auth_pb2.AuthenticationRule(selector="parent"),
            {},
            ["get", "/v1/parent", None, auth_pb2.AuthenticationRule()],
        ],
        [
            [["get", "/v1/{field.sub}", ""]],
            None,
            {"field": {"sub": "parent"}, "foo": "bar"},
            ["get", "/v1/parent", {}, {"field": {}, "foo": "bar"}],
        ],
        [
            [["get", "/v1/{oauth.canonical_scopes}", ""]],
            auth_pb2.AuthenticationRule(
                selector="bar",
                oauth=auth_pb2.OAuthRequirements(canonical_scopes="parent"),
            ),
            {},
            [
                "get",
                "/v1/parent",
                None,
                auth_pb2.AuthenticationRule(
                    selector="bar", oauth=auth_pb2.OAuthRequirements()
                ),
            ],
        ],
    ],
)
def test_transcode_base_case(http_options, message, request_kwargs, expected_result):
    http_options, expected_result = helper_test_transcode(http_options, expected_result)
    result = path_template.transcode(http_options, message, **request_kwargs)
    assert result == expected_result


@pytest.mark.parametrize(
    "http_options, message, request_kwargs, expected_result",
    [
        [
            [["get", "/v1/{field.subfield}", ""]],
            None,
            {"field": {"subfield": "parent"}, "foo": "bar"},
            ["get", "/v1/parent", {}, {"field": {}, "foo": "bar"}],
        ],
        [
            [["get", "/v1/{oauth.canonical_scopes}", ""]],
            auth_pb2.AuthenticationRule(
                selector="bar",
                oauth=auth_pb2.OAuthRequirements(canonical_scopes="parent"),
            ),
            {},
            [
                "get",
                "/v1/parent",
                None,
                auth_pb2.AuthenticationRule(
                    selector="bar", oauth=auth_pb2.OAuthRequirements()
                ),
            ],
        ],
        [
            [["get", "/v1/{field.subfield.subsubfield}", ""]],
            None,
            {"field": {"subfield": {"subsubfield": "parent"}}, "foo": "bar"},
            ["get", "/v1/parent", {}, {"field": {"subfield": {}}, "foo": "bar"}],
        ],
        [
            [["get", "/v1/{field.subfield1}/{field.subfield2}", ""]],
            None,
            {"field": {"subfield1": "parent", "subfield2": "child"}, "foo": "bar"},
            ["get", "/v1/parent/child", {}, {"field": {}, "foo": "bar"}],
        ],
        [
            [["get", "/v1/{selector}/{oauth.canonical_scopes}", ""]],
            auth_pb2.AuthenticationRule(
                selector="parent",
                oauth=auth_pb2.OAuthRequirements(canonical_scopes="child"),
            ),
            {"field": {"subfield1": "parent", "subfield2": "child"}, "foo": "bar"},
            [
                "get",
                "/v1/parent/child",
                None,
                auth_pb2.AuthenticationRule(oauth=auth_pb2.OAuthRequirements()),
            ],
        ],
    ],
)
def test_transcode_subfields(http_options, message, request_kwargs, expected_result):
    http_options, expected_result = helper_test_transcode(http_options, expected_result)
    result = path_template.transcode(http_options, message, **request_kwargs)
    assert result == expected_result


@pytest.mark.parametrize(
    "http_options, message, request_kwargs, expected_result",
    [
        # Single segment wildcard
        [
            [["get", "/v1/{field=*}", ""]],
            None,
            {"field": "parent"},
            ["get", "/v1/parent", {}, {}],
        ],
        [
            [["get", "/v1/{selector=*}", ""]],
            auth_pb2.AuthenticationRule(selector="parent"),
            {},
            ["get", "/v1/parent", None, auth_pb2.AuthenticationRule()],
        ],
        [
            [["get", "/v1/{field=a/*/b/*}", ""]],
            None,
            {"field": "a/parent/b/child", "foo": "bar"},
            ["get", "/v1/a/parent/b/child", {}, {"foo": "bar"}],
        ],
        [
            [["get", "/v1/{selector=a/*/b/*}", ""]],
            auth_pb2.AuthenticationRule(
                selector="a/parent/b/child", allow_without_credential=True
            ),
            {},
            [
                "get",
                "/v1/a/parent/b/child",
                None,
                auth_pb2.AuthenticationRule(allow_without_credential=True),
            ],
        ],
        # Double segment wildcard
        [
            [["get", "/v1/{field=**}", ""]],
            None,
            {"field": "parent/p1"},
            ["get", "/v1/parent/p1", {}, {}],
        ],
        [
            [["get", "/v1/{selector=**}", ""]],
            auth_pb2.AuthenticationRule(selector="parent/p1"),
            {},
            ["get", "/v1/parent/p1", None, auth_pb2.AuthenticationRule()],
        ],
        [
            [["get", "/v1/{field=a/**/b/**}", ""]],
            None,
            {"field": "a/parent/p1/b/child/c1", "foo": "bar"},
            ["get", "/v1/a/parent/p1/b/child/c1", {}, {"foo": "bar"}],
        ],
        [
            [["get", "/v1/{selector=a/**/b/**}", ""]],
            auth_pb2.AuthenticationRule(
                selector="a/parent/p1/b/child/c1", allow_without_credential=True
            ),
            {},
            [
                "get",
                "/v1/a/parent/p1/b/child/c1",
                None,
                auth_pb2.AuthenticationRule(allow_without_credential=True),
            ],
        ],
        # Combined single and double segment wildcard
        [
            [["get", "/v1/{field=a/*/b/**}", ""]],
            None,
            {"field": "a/parent/b/child/c1"},
            ["get", "/v1/a/parent/b/child/c1", {}, {}],
        ],
        [
            [["get", "/v1/{selector=a/*/b/**}", ""]],
            auth_pb2.AuthenticationRule(selector="a/parent/b/child/c1"),
            {},
            ["get", "/v1/a/parent/b/child/c1", None, auth_pb2.AuthenticationRule()],
        ],
        [
            [["get", "/v1/{field=a/**/b/*}/v2/{name}", ""]],
            None,
            {"field": "a/parent/p1/b/child", "name": "first", "foo": "bar"},
            ["get", "/v1/a/parent/p1/b/child/v2/first", {}, {"foo": "bar"}],
        ],
        [
            [["get", "/v1/{selector=a/**/b/*}/v2/{oauth.canonical_scopes}", ""]],
            auth_pb2.AuthenticationRule(
                selector="a/parent/p1/b/child",
                oauth=auth_pb2.OAuthRequirements(canonical_scopes="first"),
            ),
            {"field": "a/parent/p1/b/child", "name": "first", "foo": "bar"},
            [
                "get",
                "/v1/a/parent/p1/b/child/v2/first",
                None,
                auth_pb2.AuthenticationRule(oauth=auth_pb2.OAuthRequirements()),
            ],
        ],
    ],
)
def test_transcode_with_wildcard(
    http_options, message, request_kwargs, expected_result
):
    http_options, expected_result = helper_test_transcode(http_options, expected_result)
    result = path_template.transcode(http_options, message, **request_kwargs)
    assert result == expected_result


@pytest.mark.parametrize(
    "http_options, message, request_kwargs, expected_result",
    [
        # Single field body
        [
            [["post", "/v1/no/template", "data"]],
            None,
            {"data": {"id": 1, "info": "some info"}, "foo": "bar"},
            ["post", "/v1/no/template", {"id": 1, "info": "some info"}, {"foo": "bar"}],
        ],
        [
            [["post", "/v1/no/template", "oauth"]],
            auth_pb2.AuthenticationRule(
                selector="bar",
                oauth=auth_pb2.OAuthRequirements(canonical_scopes="child"),
            ),
            {},
            [
                "post",
                "/v1/no/template",
                auth_pb2.OAuthRequirements(canonical_scopes="child"),
                auth_pb2.AuthenticationRule(selector="bar"),
            ],
        ],
        [
            [["post", "/v1/{field=a/*}/b/{name=**}", "data"]],
            None,
            {
                "field": "a/parent",
                "name": "first/last",
                "data": {"id": 1, "info": "some info"},
                "foo": "bar",
            },
            [
                "post",
                "/v1/a/parent/b/first/last",
                {"id": 1, "info": "some info"},
                {"foo": "bar"},
            ],
        ],
        [
            [["post", "/v1/{selector=a/*}/b/{oauth.canonical_scopes=**}", "oauth"]],
            auth_pb2.AuthenticationRule(
                selector="a/parent",
                allow_without_credential=True,
                requirements=[auth_pb2.AuthRequirement(provider_id="p")],
                oauth=auth_pb2.OAuthRequirements(canonical_scopes="first/last"),
            ),
            {},
            [
                "post",
                "/v1/a/parent/b/first/last",
                auth_pb2.OAuthRequirements(),
                auth_pb2.AuthenticationRule(
                    requirements=[auth_pb2.AuthRequirement(provider_id="p")],
                    allow_without_credential=True,
                ),
            ],
        ],
        # Wildcard body
        [
            [["post", "/v1/{field=a/*}/b/{name=**}", "*"]],
            None,
            {
                "field": "a/parent",
                "name": "first/last",
                "data": {"id": 1, "info": "some info"},
                "foo": "bar",
            },
            [
                "post",
                "/v1/a/parent/b/first/last",
                {"data": {"id": 1, "info": "some info"}, "foo": "bar"},
                {},
            ],
        ],
        [
            [["post", "/v1/{selector=a/*}/b/{oauth.canonical_scopes=**}", "*"]],
            auth_pb2.AuthenticationRule(
                selector="a/parent",
                allow_without_credential=True,
                oauth=auth_pb2.OAuthRequirements(canonical_scopes="first/last"),
            ),
            {
                "field": "a/parent",
                "name": "first/last",
                "data": {"id": 1, "info": "some info"},
                "foo": "bar",
            },
            [
                "post",
                "/v1/a/parent/b/first/last",
                auth_pb2.AuthenticationRule(
                    allow_without_credential=True, oauth=auth_pb2.OAuthRequirements()
                ),
                auth_pb2.AuthenticationRule(),
            ],
        ],
    ],
)
def test_transcode_with_body(http_options, message, request_kwargs, expected_result):
    http_options, expected_result = helper_test_transcode(http_options, expected_result)
    result = path_template.transcode(http_options, message, **request_kwargs)
    assert result == expected_result


@pytest.mark.parametrize(
    "http_options, message, request_kwargs, expected_result",
    [
        # Additional bindings
        [
            [
                ["post", "/v1/{field=a/*}/b/{name=**}", "extra_data"],
                ["post", "/v1/{field=a/*}/b/{name=**}", "*"],
            ],
            None,
            {
                "field": "a/parent",
                "name": "first/last",
                "data": {"id": 1, "info": "some info"},
                "foo": "bar",
            },
            [
                "post",
                "/v1/a/parent/b/first/last",
                {"data": {"id": 1, "info": "some info"}, "foo": "bar"},
                {},
            ],
        ],
        [
            [
                [
                    "post",
                    "/v1/{selector=a/*}/b/{oauth.canonical_scopes=**}",
                    "extra_data",
                ],
                ["post", "/v1/{selector=a/*}/b/{oauth.canonical_scopes=**}", "*"],
            ],
            auth_pb2.AuthenticationRule(
                selector="a/parent",
                allow_without_credential=True,
                oauth=auth_pb2.OAuthRequirements(canonical_scopes="first/last"),
            ),
            {},
            [
                "post",
                "/v1/a/parent/b/first/last",
                auth_pb2.AuthenticationRule(
                    allow_without_credential=True, oauth=auth_pb2.OAuthRequirements()
                ),
                auth_pb2.AuthenticationRule(),
            ],
        ],
        [
            [
                ["get", "/v1/{field=a/*}/b/{name=**}", ""],
                ["get", "/v1/{field=a/*}/b/first/last", ""],
            ],
            None,
            {"field": "a/parent", "foo": "bar"},
            ["get", "/v1/a/parent/b/first/last", {}, {"foo": "bar"}],
        ],
        [
            [
                ["get", "/v1/{selector=a/*}/b/{oauth.allow_without_credential=**}", ""],
                ["get", "/v1/{selector=a/*}/b/first/last", ""],
            ],
            auth_pb2.AuthenticationRule(
                selector="a/parent",
                allow_without_credential=True,
                oauth=auth_pb2.OAuthRequirements(),
            ),
            {},
            [
                "get",
                "/v1/a/parent/b/first/last",
                None,
                auth_pb2.AuthenticationRule(
                    allow_without_credential=True, oauth=auth_pb2.OAuthRequirements()
                ),
            ],
        ],
    ],
)
def test_transcode_with_additional_bindings(
    http_options, message, request_kwargs, expected_result
):
    http_options, expected_result = helper_test_transcode(http_options, expected_result)
    result = path_template.transcode(http_options, message, **request_kwargs)
    assert result == expected_result


@pytest.mark.parametrize(
    "http_options, message, request_kwargs",
    [
        [[["get", "/v1/{name}", ""]], None, {"foo": "bar"}],
        [[["get", "/v1/{selector}", ""]], auth_pb2.AuthenticationRule(), {}],
        [[["get", "/v1/{name}", ""]], auth_pb2.AuthenticationRule(), {}],
        [[["get", "/v1/{name}", ""]], None, {"name": "first/last"}],
        [
            [["get", "/v1/{selector}", ""]],
            auth_pb2.AuthenticationRule(selector="first/last"),
            {},
        ],
        [[["get", "/v1/{name=mr/*/*}", ""]], None, {"name": "first/last"}],
        [
            [["get", "/v1/{selector=mr/*/*}", ""]],
            auth_pb2.AuthenticationRule(selector="first/last"),
            {},
        ],
        [[["post", "/v1/{name}", "data"]], None, {"name": "first/last"}],
        [
            [["post", "/v1/{selector}", "data"]],
            auth_pb2.AuthenticationRule(selector="first"),
            {},
        ],
        [[["post", "/v1/{first_name}", "data"]], None, {"last_name": "last"}],
        [
            [["post", "/v1/{first_name}", ""]],
            auth_pb2.AuthenticationRule(selector="first"),
            {},
        ],
    ],
)
def test_transcode_fails(http_options, message, request_kwargs):
    http_options, _ = helper_test_transcode(http_options, range(4))
<<<<<<< HEAD
    with pytest.raises(ValueError):
        path_template.transcode(http_options, message, **request_kwargs)
=======
    with pytest.raises(ValueError) as exc_info:
        path_template.transcode(http_options, message, **request_kwargs)
    assert str(exc_info.value).count("URI") == len(http_options)
>>>>>>> 538df80e


def helper_test_transcode(http_options_list, expected_result_list):
    http_options = []
    for opt_list in http_options_list:
        http_option = {"method": opt_list[0], "uri": opt_list[1]}
        if opt_list[2]:
            http_option["body"] = opt_list[2]
        http_options.append(http_option)

    expected_result = {
        "method": expected_result_list[0],
        "uri": expected_result_list[1],
        "query_params": expected_result_list[3],
    }
    if expected_result_list[2]:
        expected_result["body"] = expected_result_list[2]
    return (http_options, expected_result)<|MERGE_RESOLUTION|>--- conflicted
+++ resolved
@@ -629,14 +629,9 @@
 )
 def test_transcode_fails(http_options, message, request_kwargs):
     http_options, _ = helper_test_transcode(http_options, range(4))
-<<<<<<< HEAD
-    with pytest.raises(ValueError):
-        path_template.transcode(http_options, message, **request_kwargs)
-=======
     with pytest.raises(ValueError) as exc_info:
         path_template.transcode(http_options, message, **request_kwargs)
     assert str(exc_info.value).count("URI") == len(http_options)
->>>>>>> 538df80e
 
 
 def helper_test_transcode(http_options_list, expected_result_list):
