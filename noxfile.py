# Copyright 2016 Google LLC
#
# Licensed under the Apache License, Version 2.0 (the "License");
# you may not use this file except in compliance with the License.
# You may obtain a copy of the License at
#
#     http://www.apache.org/licenses/LICENSE-2.0
#
# Unless required by applicable law or agreed to in writing, software
# distributed under the License is distributed on an "AS IS" BASIS,
# WITHOUT WARRANTIES OR CONDITIONS OF ANY KIND, either express or implied.
# See the License for the specific language governing permissions and
# limitations under the License.

from __future__ import absolute_import
import os
import pathlib
import shutil

# https://github.com/google/importlab/issues/25
import nox  # pytype: disable=import-error


BLACK_VERSION = "black==22.3.0"
BLACK_PATHS = ["docs", "google", "tests", "noxfile.py", "setup.py"]
# Black and flake8 clash on the syntax for ignoring flake8's F401 in this file.
BLACK_EXCLUDES = ["--exclude", "^/google/api_core/operations_v1/__init__.py"]

DEFAULT_PYTHON_VERSION = "3.10"
CURRENT_DIRECTORY = pathlib.Path(__file__).parent.absolute()

# 'docfx' is excluded since it only needs to run in 'docs-presubmit'
nox.options.sessions = [
    "unit",
    "unit_grpc_gcp",
    "unit_wo_grpc",
    "cover",
    "pytype",
    "mypy",
    "lint",
    "lint_setup_py",
    "blacken",
    "docs",
]


def _greater_or_equal_than_37(version_string):
    tokens = version_string.split(".")
    for i, token in enumerate(tokens):
        try:
            tokens[i] = int(token)
        except ValueError:
            pass
    return tokens >= [3, 7]


@nox.session(python=DEFAULT_PYTHON_VERSION)
def lint(session):
    """Run linters.

    Returns a failure if the linters find linting errors or sufficiently
    serious code quality issues.
    """
    session.install("flake8", "flake8-import-order", BLACK_VERSION)
    session.install(".")
    session.run(
        "black",
        "--check",
        *BLACK_EXCLUDES,
        *BLACK_PATHS,
    )
    session.run("flake8", "google", "tests")


@nox.session(python=DEFAULT_PYTHON_VERSION)
def blacken(session):
    """Run black.

    Format code to uniform standard.
    """
    session.install(BLACK_VERSION)
    session.run("black", *BLACK_EXCLUDES, *BLACK_PATHS)


def default(session, install_grpc=True):
    """Default unit test session.

    This is intended to be run **without** an interpreter set, so
    that the current ``python`` (on the ``PATH``) or the version of
    Python corresponding to the ``nox`` binary the ``PATH`` can
    run the tests.
    """
    constraints_path = str(
        CURRENT_DIRECTORY / "testing" / f"constraints-{session.python}.txt"
    )

    # Install all test dependencies, then install this package in-place.
<<<<<<< HEAD
    #
    # TODO: Revert to just "pytest" once
    # https://github.com/pytest-dev/pytest/issues/10451 is fixed, as per PR#462
    session.install("dataclasses", "mock", "pytest<7.2.0", "pytest-cov", "pytest-xdist")
=======
    session.install(
        "dataclasses",
        "mock",
        # Revert to just "pytest" once
        # https://github.com/pytest-dev/pytest/issues/10451 is fixed
        "pytest<7.2.0",
        "pytest-cov",
        "pytest-xdist",
    )

>>>>>>> 434253de
    if install_grpc:
        session.install("-e", ".[grpc]", "-c", constraints_path)
    else:
        session.install("-e", ".", "-c", constraints_path)

    pytest_args = [
        "python",
        "-m",
        "py.test",
        *(
            # Helpful for running a single test or testfile.
            session.posargs
            or [
                "--quiet",
                "--cov=google.api_core",
                "--cov=tests.unit",
                "--cov-append",
                "--cov-config=.coveragerc",
                "--cov-report=",
                "--cov-fail-under=0",
                # Running individual tests with parallelism enabled is usually not helpful.
                "-n=auto",
                os.path.join("tests", "unit"),
            ]
        ),
    ]

    # Inject AsyncIO content and proto-plus, if version >= 3.7.
    # proto-plus is needed for a field mask test in test_protobuf_helpers.py
    if _greater_or_equal_than_37(session.python):
        session.install("asyncmock", "pytest-asyncio", "proto-plus")

        # Having positional arguments means the user wants to run specific tests.
        # Best not to add additional tests to that list.
        if not session.posargs:
            pytest_args.append("--cov=tests.asyncio")
            pytest_args.append(os.path.join("tests", "asyncio"))

    session.run(*pytest_args)


@nox.session(python=["3.7", "3.8", "3.9", "3.10"])
def unit(session):
    """Run the unit test suite."""
    default(session)


@nox.session(python=["3.6", "3.7", "3.8", "3.9", "3.10"])
def unit_grpc_gcp(session):
    """Run the unit test suite with grpcio-gcp installed."""
    constraints_path = str(
        CURRENT_DIRECTORY / "testing" / f"constraints-{session.python}.txt"
    )
    # Install grpcio-gcp
    session.install("-e", ".[grpcgcp]", "-c", constraints_path)
    # Install protobuf < 4.0.0
    session.install("protobuf<4.0.0")

    default(session)


@nox.session(python=["3.8", "3.10"])
def unit_wo_grpc(session):
    """Run the unit test suite w/o grpcio installed"""
    default(session, install_grpc=False)


@nox.session(python="3.8")
def lint_setup_py(session):
    """Verify that setup.py is valid (including RST check)."""

    session.install("docutils", "Pygments")
    session.run("python", "setup.py", "check", "--restructuredtext", "--strict")


@nox.session(python="3.8")
def pytype(session):
    """Run type-checking."""
    session.install(".[grpc]", "pytype >= 2019.3.21")
    session.run("pytype")


@nox.session(python=DEFAULT_PYTHON_VERSION)
def mypy(session):
    """Run type-checking."""
    session.install(".[grpc]", "mypy")
    session.install(
        "types-setuptools",
        "types-requests",
        "types-protobuf",
        "types-mock",
        "types-dataclasses",
    )
    session.run("mypy", "google", "tests")


@nox.session(python=DEFAULT_PYTHON_VERSION)
def cover(session):
    """Run the final coverage report.

    This outputs the coverage report aggregating coverage from the unit
    test runs (not system test runs), and then erases coverage data.
    """
    session.install("coverage", "pytest-cov")
    session.run("coverage", "report", "--show-missing", "--fail-under=100")
    session.run("coverage", "erase")


@nox.session(python=DEFAULT_PYTHON_VERSION)
def docs(session):
    """Build the docs for this library."""

    session.install("-e", ".[grpc]")
    session.install("sphinx==4.2.0", "alabaster", "recommonmark")

    shutil.rmtree(os.path.join("docs", "_build"), ignore_errors=True)
    session.run(
        "sphinx-build",
        "-W",  # warnings as errors
        "-T",  # show full traceback on exception
        "-N",  # no colors
        "-b",
        "html",
        "-d",
        os.path.join("docs", "_build", "doctrees", ""),
        os.path.join("docs", ""),
        os.path.join("docs", "_build", "html", ""),
    )


@nox.session(python="3.8")
def docfx(session):
    """Build the docfx yaml files for this library."""

    session.install("-e", ".")
    session.install(
        "sphinx==4.0.1", "alabaster", "recommonmark", "gcp-sphinx-docfx-yaml"
    )

    shutil.rmtree(os.path.join("docs", "_build"), ignore_errors=True)
    session.run(
        "sphinx-build",
        "-T",  # show full traceback on exception
        "-N",  # no colors
        "-D",
        (
            "extensions=sphinx.ext.autodoc,"
            "sphinx.ext.autosummary,"
            "docfx_yaml.extension,"
            "sphinx.ext.intersphinx,"
            "sphinx.ext.coverage,"
            "sphinx.ext.napoleon,"
            "sphinx.ext.todo,"
            "sphinx.ext.viewcode,"
            "recommonmark"
        ),
        "-b",
        "html",
        "-d",
        os.path.join("docs", "_build", "doctrees", ""),
        os.path.join("docs", ""),
        os.path.join("docs", "_build", "html", ""),
    )<|MERGE_RESOLUTION|>--- conflicted
+++ resolved
@@ -94,13 +94,6 @@
         CURRENT_DIRECTORY / "testing" / f"constraints-{session.python}.txt"
     )
 
-    # Install all test dependencies, then install this package in-place.
-<<<<<<< HEAD
-    #
-    # TODO: Revert to just "pytest" once
-    # https://github.com/pytest-dev/pytest/issues/10451 is fixed, as per PR#462
-    session.install("dataclasses", "mock", "pytest<7.2.0", "pytest-cov", "pytest-xdist")
-=======
     session.install(
         "dataclasses",
         "mock",
@@ -111,7 +104,6 @@
         "pytest-xdist",
     )
 
->>>>>>> 434253de
     if install_grpc:
         session.install("-e", ".[grpc]", "-c", constraints_path)
     else:
