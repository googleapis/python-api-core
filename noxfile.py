# Copyright 2016 Google LLC
#
# Licensed under the Apache License, Version 2.0 (the "License");
# you may not use this file except in compliance with the License.
# You may obtain a copy of the License at
#
#     http://www.apache.org/licenses/LICENSE-2.0
#
# Unless required by applicable law or agreed to in writing, software
# distributed under the License is distributed on an "AS IS" BASIS,
# WITHOUT WARRANTIES OR CONDITIONS OF ANY KIND, either express or implied.
# See the License for the specific language governing permissions and
# limitations under the License.

from __future__ import absolute_import
import os
import pathlib
import shutil

# https://github.com/google/importlab/issues/25
import nox  # pytype: disable=import-error


BLACK_VERSION = "black==22.3.0"
BLACK_PATHS = ["docs", "google", "tests", "noxfile.py", "setup.py"]
# Black and flake8 clash on the syntax for ignoring flake8's F401 in this file.
BLACK_EXCLUDES = ["--exclude", "^/google/api_core/operations_v1/__init__.py"]

DEFAULT_PYTHON_VERSION = "3.7"
CURRENT_DIRECTORY = pathlib.Path(__file__).parent.absolute()

# 'docfx' is excluded since it only needs to run in 'docs-presubmit'
nox.options.sessions = [
    "unit",
    "unit_grpc_gcp",
    "unit_wo_grpc",
    "cover",
    "pytype",
    "mypy",
    "lint",
    "lint_setup_py",
    "blacken",
    "docs",
]


def _greater_or_equal_than_37(version_string):
    tokens = version_string.split(".")
    for i, token in enumerate(tokens):
        try:
            tokens[i] = int(token)
        except ValueError:
            pass
    return tokens >= [3, 7]


@nox.session(python=DEFAULT_PYTHON_VERSION)
def lint(session):
    """Run linters.

    Returns a failure if the linters find linting errors or sufficiently
    serious code quality issues.
    """
    session.install("flake8", "flake8-import-order", BLACK_VERSION)
    session.install(".")
    session.run(
        "black",
        "--check",
        *BLACK_EXCLUDES,
        *BLACK_PATHS,
    )
    session.run("flake8", "google", "tests")


@nox.session(python=DEFAULT_PYTHON_VERSION)
def blacken(session):
    """Run black.

    Format code to uniform standard.
    """
    session.install(BLACK_VERSION)
    session.run("black", *BLACK_EXCLUDES, *BLACK_PATHS)


def default(session, install_grpc=True):
    """Default unit test session.

    This is intended to be run **without** an interpreter set, so
    that the current ``python`` (on the ``PATH``) or the version of
    Python corresponding to the ``nox`` binary the ``PATH`` can
    run the tests.
    """
    constraints_path = str(
        CURRENT_DIRECTORY / "testing" / f"constraints-{session.python}.txt"
    )

    # Install all test dependencies, then install this package in-place.
    session.install("dataclasses", "mock", "pytest", "pytest-cov", "pytest-xdist")
    if install_grpc:
        session.install("-e", ".[grpc]", "-c", constraints_path)
    else:
        session.install("-e", ".", "-c", constraints_path)

    pytest_args = [
        "python",
        "-m",
        "py.test",
        *(
            # Helpful for running a single test or testfile.
            session.posargs
            or [
                "--quiet",
                "--cov=google.api_core",
                "--cov=tests.unit",
                "--cov-append",
                "--cov-config=.coveragerc",
                "--cov-report=",
                "--cov-fail-under=0",
                # Running individual tests with parallelism enabled is usually not helpful.
                "-n=auto",
                os.path.join("tests", "unit"),
            ]
        ),
    ]

<<<<<<< HEAD
    # Inject AsyncIO content and proto-plus, if version >= 3.6.
    # proto-plus is needed for a field mask test in test_protobuf_helpers.py
    if _greater_or_equal_than_36(session.python):
=======
    # Inject AsyncIO content and proto-plus, if version >= 3.7.
    # proto-plus is needed for a field mask test in test_protobuf_helpers.py
    if _greater_or_equal_than_37(session.python):
>>>>>>> fe617c20
        session.install("asyncmock", "pytest-asyncio", "proto-plus")

        # Having positional arguments means the user wants to run specific tests.
        # Best not to add additional tests to that list.
        if not session.posargs:
            pytest_args.append("--cov=tests.asyncio")
            pytest_args.append(os.path.join("tests", "asyncio"))

    session.run(*pytest_args)


@nox.session(python=["3.7", "3.8", "3.9", "3.10"])
def unit(session):
    """Run the unit test suite."""
    default(session)


@nox.session(python=["3.6", "3.7", "3.8", "3.9", "3.10"])
def unit_grpc_gcp(session):
    """Run the unit test suite with grpcio-gcp installed."""
    constraints_path = str(
        CURRENT_DIRECTORY / "testing" / f"constraints-{session.python}.txt"
    )
    # Install grpcio-gcp
    session.install("-e", ".[grpcgcp]", "-c", constraints_path)
    # Install protobuf < 4.0.0
    session.install("protobuf<4.0.0")

    default(session)


@nox.session(python=["3.8", "3.10"])
def unit_wo_grpc(session):
    """Run the unit test suite w/o grpcio installed"""
    default(session, install_grpc=False)


@nox.session(python="3.8")
def lint_setup_py(session):
    """Verify that setup.py is valid (including RST check)."""

    session.install("docutils", "Pygments")
    session.run("python", "setup.py", "check", "--restructuredtext", "--strict")


@nox.session(python="3.8")
def pytype(session):
    """Run type-checking."""
    session.install(".[grpc]", "pytype >= 2019.3.21")
    session.run("pytype")


@nox.session(python=DEFAULT_PYTHON_VERSION)
def mypy(session):
    """Run type-checking."""
    session.install(".[grpc]", "mypy")
    session.install(
        "types-setuptools",
        "types-requests",
        "types-protobuf",
        "types-mock",
        "types-dataclasses",
    )
    session.run("mypy", "google", "tests")


@nox.session(python="3.8")
def cover(session):
    """Run the final coverage report.

    This outputs the coverage report aggregating coverage from the unit
    test runs (not system test runs), and then erases coverage data.
    """
    session.install("coverage", "pytest-cov")
    session.run("coverage", "report", "--show-missing", "--fail-under=100")
    session.run("coverage", "erase")


@nox.session(python="3.8")
def docs(session):
    """Build the docs for this library."""

    session.install("-e", ".[grpc]")
    session.install("sphinx==4.0.1", "alabaster", "recommonmark")

    shutil.rmtree(os.path.join("docs", "_build"), ignore_errors=True)
    session.run(
        "sphinx-build",
        "-W",  # warnings as errors
        "-T",  # show full traceback on exception
        "-N",  # no colors
        "-b",
        "html",
        "-d",
        os.path.join("docs", "_build", "doctrees", ""),
        os.path.join("docs", ""),
        os.path.join("docs", "_build", "html", ""),
    )


@nox.session(python="3.8")
def docfx(session):
    """Build the docfx yaml files for this library."""

    session.install("-e", ".")
    session.install(
        "sphinx==4.0.1", "alabaster", "recommonmark", "gcp-sphinx-docfx-yaml"
    )

    shutil.rmtree(os.path.join("docs", "_build"), ignore_errors=True)
    session.run(
        "sphinx-build",
        "-T",  # show full traceback on exception
        "-N",  # no colors
        "-D",
        (
            "extensions=sphinx.ext.autodoc,"
            "sphinx.ext.autosummary,"
            "docfx_yaml.extension,"
            "sphinx.ext.intersphinx,"
            "sphinx.ext.coverage,"
            "sphinx.ext.napoleon,"
            "sphinx.ext.todo,"
            "sphinx.ext.viewcode,"
            "recommonmark"
        ),
        "-b",
        "html",
        "-d",
        os.path.join("docs", "_build", "doctrees", ""),
        os.path.join("docs", ""),
        os.path.join("docs", "_build", "html", ""),
    )<|MERGE_RESOLUTION|>--- conflicted
+++ resolved
@@ -123,15 +123,9 @@
         ),
     ]
 
-<<<<<<< HEAD
-    # Inject AsyncIO content and proto-plus, if version >= 3.6.
-    # proto-plus is needed for a field mask test in test_protobuf_helpers.py
-    if _greater_or_equal_than_36(session.python):
-=======
     # Inject AsyncIO content and proto-plus, if version >= 3.7.
     # proto-plus is needed for a field mask test in test_protobuf_helpers.py
     if _greater_or_equal_than_37(session.python):
->>>>>>> fe617c20
         session.install("asyncmock", "pytest-asyncio", "proto-plus")
 
         # Having positional arguments means the user wants to run specific tests.
