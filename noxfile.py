--- conflicted
+++ resolved
@@ -143,7 +143,6 @@
     default(session)
 
 
-<<<<<<< HEAD
 @nox.session(python=["3.6", "3.7", "3.8", "3.9", "3.10"])
 def unit_grpc_gcp(session):
     """Run the unit test suite with grpcio-gcp installed."""
@@ -158,10 +157,7 @@
     default(session)
 
 
-@nox.session(python=["3.6", "3.10"])
-=======
 @nox.session(python=["3.8", "3.10"])
->>>>>>> cb0329ab
 def unit_wo_grpc(session):
     """Run the unit test suite w/o grpcio installed"""
     default(session, install_grpc=False)
