# Copyright 2018 Google LLC
#
# Licensed under the Apache License, Version 2.0 (the "License");
# you may not use this file except in compliance with the License.
# You may obtain a copy of the License at
#
#     http://www.apache.org/licenses/LICENSE-2.0
#
# Unless required by applicable law or agreed to in writing, software
# distributed under the License is distributed on an "AS IS" BASIS,
# WITHOUT WARRANTIES OR CONDITIONS OF ANY KIND, either express or implied.
# See the License for the specific language governing permissions and
# limitations under the License.

import io
import os

import setuptools


# Package metadata.

name = "google-api-core"
description = "Google API client core library"

# Should be one of:
# 'Development Status :: 3 - Alpha'
# 'Development Status :: 4 - Beta'
# 'Development Status :: 5 - Production/Stable'
release_status = "Development Status :: 5 - Production/Stable"
dependencies = [
    "googleapis-common-protos >= 1.56.2, < 2.0dev",
<<<<<<< HEAD
    "protobuf >=4.21.1, <4.22.0",
=======
    "protobuf >= 3.15.0, <5.0.0dev",
>>>>>>> 5b5e7756
    "google-auth >= 1.25.0, < 3.0dev",
    "requests >= 2.18.0, < 3.0.0dev",
]
extras = {
    "grpc": ["grpcio >= 1.33.2, < 2.0dev", "grpcio-status >= 1.33.2, < 2.0dev"],
}


# Setup boilerplate below this line.

package_root = os.path.abspath(os.path.dirname(__file__))


version = {}
with open(os.path.join(package_root, "google/api_core/version.py")) as fp:
    exec(fp.read(), version)
version = version["__version__"]

readme_filename = os.path.join(package_root, "README.rst")
with io.open(readme_filename, encoding="utf-8") as readme_file:
    readme = readme_file.read()

# Only include packages under the 'google' namespace. Do not include tests,
# benchmarks, etc.
packages = [
    package for package in setuptools.find_packages() if package.startswith("google")
]

# Determine which namespaces are needed.
namespaces = ["google"]
if "google.cloud" in packages:
    namespaces.append("google.cloud")


setuptools.setup(
    name=name,
    version=version,
    description=description,
    long_description=readme,
    author="Google LLC",
    author_email="googleapis-packages@google.com",
    license="Apache 2.0",
    url="https://github.com/googleapis/python-api-core",
    classifiers=[
        release_status,
        "Intended Audience :: Developers",
        "License :: OSI Approved :: Apache Software License",
        "Programming Language :: Python",
        "Programming Language :: Python :: 3",
        "Programming Language :: Python :: 3.6",
        "Programming Language :: Python :: 3.7",
        "Programming Language :: Python :: 3.8",
        "Programming Language :: Python :: 3.9",
        "Programming Language :: Python :: 3.10",
        "Operating System :: OS Independent",
        "Topic :: Internet",
    ],
    platforms="Posix; MacOS X; Windows",
    packages=packages,
    namespace_packages=namespaces,
    install_requires=dependencies,
    extras_require=extras,
    python_requires=">=3.6",
    include_package_data=True,
    zip_safe=False,
)<|MERGE_RESOLUTION|>--- conflicted
+++ resolved
@@ -30,11 +30,7 @@
 release_status = "Development Status :: 5 - Production/Stable"
 dependencies = [
     "googleapis-common-protos >= 1.56.2, < 2.0dev",
-<<<<<<< HEAD
-    "protobuf >=4.21.1, <4.22.0",
-=======
     "protobuf >= 3.15.0, <5.0.0dev",
->>>>>>> 5b5e7756
     "google-auth >= 1.25.0, < 3.0dev",
     "requests >= 2.18.0, < 3.0.0dev",
 ]
